--- conflicted
+++ resolved
@@ -24,6 +24,8 @@
  */
 package com.oracle.svm.agent;
 
+import static com.oracle.svm.core.util.VMError.guarantee;
+import static com.oracle.svm.jni.JNIObjectHandles.nullHandle;
 import static com.oracle.svm.jvmtiagentbase.Support.check;
 import static com.oracle.svm.jvmtiagentbase.Support.checkJni;
 import static com.oracle.svm.jvmtiagentbase.Support.checkNoException;
@@ -45,8 +47,6 @@
 import static com.oracle.svm.jvmtiagentbase.jvmti.JvmtiEvent.JVMTI_EVENT_BREAKPOINT;
 import static com.oracle.svm.jvmtiagentbase.jvmti.JvmtiEvent.JVMTI_EVENT_CLASS_PREPARE;
 import static com.oracle.svm.jvmtiagentbase.jvmti.JvmtiEvent.JVMTI_EVENT_NATIVE_METHOD_BIND;
-import static com.oracle.svm.core.util.VMError.guarantee;
-import static com.oracle.svm.jni.JNIObjectHandles.nullHandle;
 import static org.graalvm.word.WordFactory.nullPointer;
 
 import java.nio.ByteBuffer;
@@ -78,6 +78,17 @@
 import org.graalvm.nativeimage.c.type.WordPointer;
 import org.graalvm.word.WordFactory;
 
+import com.oracle.svm.agent.restrict.ProxyAccessVerifier;
+import com.oracle.svm.agent.restrict.ReflectAccessVerifier;
+import com.oracle.svm.agent.restrict.ResourceAccessVerifier;
+import com.oracle.svm.configure.config.ConfigurationMethod;
+import com.oracle.svm.core.c.function.CEntryPointOptions;
+import com.oracle.svm.core.util.VMError;
+import com.oracle.svm.jni.nativeapi.JNIEnvironment;
+import com.oracle.svm.jni.nativeapi.JNIMethodId;
+import com.oracle.svm.jni.nativeapi.JNINativeMethod;
+import com.oracle.svm.jni.nativeapi.JNIObjectHandle;
+import com.oracle.svm.jni.nativeapi.JNIValue;
 import com.oracle.svm.jvmtiagentbase.AgentIsolate;
 import com.oracle.svm.jvmtiagentbase.ConstantPoolTool;
 import com.oracle.svm.jvmtiagentbase.ConstantPoolTool.MethodReference;
@@ -90,17 +101,6 @@
 import com.oracle.svm.jvmtiagentbase.jvmti.JvmtiEventMode;
 import com.oracle.svm.jvmtiagentbase.jvmti.JvmtiFrameInfo;
 import com.oracle.svm.jvmtiagentbase.jvmti.JvmtiLocationFormat;
-import com.oracle.svm.agent.restrict.ProxyAccessVerifier;
-import com.oracle.svm.agent.restrict.ReflectAccessVerifier;
-import com.oracle.svm.agent.restrict.ResourceAccessVerifier;
-import com.oracle.svm.configure.config.ConfigurationMethod;
-import com.oracle.svm.core.c.function.CEntryPointOptions;
-import com.oracle.svm.core.util.VMError;
-import com.oracle.svm.jni.nativeapi.JNIEnvironment;
-import com.oracle.svm.jni.nativeapi.JNIMethodId;
-import com.oracle.svm.jni.nativeapi.JNINativeMethod;
-import com.oracle.svm.jni.nativeapi.JNIObjectHandle;
-import com.oracle.svm.jni.nativeapi.JNIValue;
 
 import jdk.vm.ci.meta.MetaUtil;
 
@@ -184,12 +184,7 @@
         if (allowed) {
             boolean classLoaderValid = true;
             WordPointer classLoaderPtr = StackValue.get(WordPointer.class);
-<<<<<<< HEAD
-            if (bp.method == handles().javaLangClassForName3) {
-=======
             if (bp.method == agent.handles().javaLangClassForName3) {
-                initializeValid = (jvmtiFunctions().GetLocalInt().invoke(jvmtiEnv(), nullHandle(), 0, 1, initializePtr) == JvmtiError.JVMTI_ERROR_NONE);
->>>>>>> af3a98ea
                 classLoaderValid = (jvmtiFunctions().GetLocalObject().invoke(jvmtiEnv(), nullHandle(), 0, 2, classLoaderPtr) == JvmtiError.JVMTI_ERROR_NONE);
             } else {
                 classLoaderPtr.write(nullHandle());
@@ -203,15 +198,13 @@
                 }
             }
             result = TraceWriter.UNKNOWN_VALUE;
-<<<<<<< HEAD
             if (classLoaderValid) {
-                CIntPointer initializePtr = StackValue.get(CIntPointer.class);
-                initializePtr.write(0);
-                result = nullHandle().notEqual(Support.callStaticObjectMethodLIL(jni, bp.clazz, handles().javaLangClassForName3, name, initializePtr.read(), classLoaderPtr.read()));
-=======
-            if (initializeValid && classLoaderValid) {
-                result = nullHandle().notEqual(Support.callStaticObjectMethodLIL(jni, bp.clazz, agent.handles().javaLangClassForName3, name, initializePtr.read(), classLoaderPtr.read()));
->>>>>>> af3a98ea
+                /*
+                 * Even if the original call requested class initialization, disable it because
+                 * recursion checks keep us from seeing events of interest during initialization.
+                 */
+                int initialize = 0;
+                result = nullHandle().notEqual(Support.callStaticObjectMethodLIL(jni, bp.clazz, agent.handles().javaLangClassForName3, name, initialize, classLoaderPtr.read()));
                 if (clearException(jni)) {
                     result = false;
                 }
