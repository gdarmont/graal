# Truffle Changelog

This changelog summarizes major changes between Truffle versions relevant to languages implementors building upon the Truffle framework. The main focus is on APIs exported by Truffle.

## Version 22.0.0
<<<<<<< HEAD
* Truffle DSL generated code now inherits all annotations on constructor parameters to the static create factory method.

=======
*  Changed behavior of `RootNode#getCallTarget()` such that it lazily initializes its call target. This enforces a one-to-one relationship between root nodes and call targets, which avoids several problems, for example, with regard to instrumentation. As a consequence, `RootNode.setCallTarget()` is deprecated and so will be `TruffleRuntime#createCallTarget()` soon. Please use `RootNode#getCallTarget()` to access the call target of a root node from now on.
>>>>>>> ade78181

## Version 21.3.0
* Added a `@GenerateWrapper.Ignore` annotation to prevent methods from being instrumented in wrapper classes.
* The native image `TruffleCheckBlackListedMethods` option was deprecated and replaced by the `TruffleCheckBlockListMethods` option.
* Added new [Static Object Model](https://www.graalvm.org/truffle/javadoc/com/oracle/truffle/api/staticobject/package-summary.html) APIs to represent the layout of objects that, once defined, do not change the number and the type of their properties. It is particularly well suited for, but not limited to, the implementation of the object model of static programming languages. For more information, read the [Javadoc](https://www.graalvm.org/truffle/javadoc/com/oracle/truffle/api/staticobject/package-summary.html) and the [tutorial](https://github.com/oracle/graal/blob/master/truffle/docs/StaticObjectModel.md).
* Removed deprecated engine options: `engine.CompilationThreshold` and `engine.InliningTruffleTierOnExpand`
* Added `BytecodeOSRNode` interface to support on-stack replacement (OSR) for bytecode interpreters. OSR can improve start-up performance by switching from interpreted code to compiled code in the middle of execution. It is especially effective for targets with long-running loops, which can get "stuck" running in the interpreter without OSR. Refer to the [Javadoc](https://www.graalvm.org/truffle/javadoc/com/oracle/truffle/api/nodes/BytecodeOSRNode.html) and the [OSR guide](https://github.com/oracle/graal/blob/master/truffle/docs/OnStackReplacement.md) for more details.
* Removed support to read language and instrument registrations from `META-INF/truffle` files. Recompiling the TruffleLanguage or TruffleInstrument using the Truffle annotation processor automatically migrates the language or instrument to the new behavior. Languages are already migrated if they were compiled with a version later or equal than 19.3.
* Added [SourceSectionFilter#includes](http://www.graalvm.org/truffle/javadoc/com/oracle/truffle/api/instrumentation/SourceSectionFilter.html##includes-com.oracle.truffle.api.nodes.RootNode-com.oracle.truffle.api.source.SourceSection-java.util.Set-).
* Added [FrameInstance#getCompilationTier](http://www.graalvm.org/truffle/javadoc/com/oracle/truffle/api/frame/FrameInstance.html#getCompilationTier--) and [FrameInstancel#isCompilationRoot](http://www.graalvm.org/truffle/javadoc/com/oracle/truffle/api/frame/FrameInstance.htmll#isCompilationRoot--)
* Added `InteropLibrary.isValidValue(Object)` and `InteropLibrary.isValidProtocolValue(Object)`.
* Added `TruffleContext.evalPublic(Node, Source)` and `TruffleContext.evalInternal(Node, Source)` that allow to evaluate sources in an inner context and access values of the inner context safely.
* Added `TruffleContext.Builder.initializeCreatorContext(boolean)` that allows to disable initialization of the language that created the inner context.
* Added the ability to share values between contexts. Guest languages can now use values of the polyglot embedding API using host interop. This no longer leads to invalid sharing errors.
* Added `ReflectionLibrary.getUncached` method.
* Removed deprecated `TruffleLanguage.Registration#mimeType()`. Split up MIME types into `TruffleLanguage.Registration#characterMimeTypes()` and `TruffleLanguage.Registration#byteMimeTypes()`.
* Added a new and improved way to access the current language context and language instance of the thread.
    * Language and context references can now be stored in static final fields. See the [javadoc](https://www.graalvm.org/truffle/javadoc/com/oracle/truffle/api/TruffleLanguage.ContextReference.html) for the new intended usage.
    * All thread local lookups have an efficient implementation on HotSpot and SubstrateVM, interpreted and compiled, eliminating the need to ever cache the value in the AST.
    * Using a compilation final node passed as parameter, the context and language value can be constant folded if it is known that only one language or context instance can exist.
    * Deprecated all other means of accessing the current context: `TruffleLanguage.getCurrentContext(Class)`, `RootNode.getCurrentContext(Class)`, `ContextReference.get()`, `Node.lookupContextReference(Class)` and `@CachedContext`.
    * Deprecated all other means of accessing the current language: `TruffleLanguage.getCurrentLanguage(Class)`,  `LanguageReference.get()`, `Node.lookupLanguageReference(Class)` and `@CachedLanguage`.
* Removed deprecated `TruffleLanguage.getContextReference()`.
* Added `--engine.TraceDeoptimizeFrame` to trace frame deoptimizations due to `FrameInstance#getFrame(READ_WRITE|MATERIALIZE)`.
* Added loop condition profiling to `LoopNode`, so the `RepeatingNode` no longer needs to profile or inject the loop count. Language implementations should remove loop condition profiles from their repeating nodes since they are redundant now.
* Added `ThreadLocalAction` constructor that allows to configure recurring thread local actions to be performed repeatedly. This allows to build debug tooling that need to gather information in every safepoint poll of a thread.
* Added `ExecuteTracingSupport` interface that allows tracing the calls to `execute` methods of a `Node`. 
* Changed `--engine.InstrumentExceptionsAreThrown` to true by default and deprecated [EventContext#createError](https://www.graalvm.org/truffle/javadoc/com/oracle/truffle/api/instrumentation/EventContext.html#createError-java.lang.RuntimeException-) without replacement. Instrument exception are now thrown by default and observable by the guest language application.
* `TruffleLanguage.Env#getPublicTruffleFile(URI)` and `TruffleLanguage.Env#getInternalTruffleFile(URI)` have been fixed to behave as specified and throw `UnsupportedOperationException` instead of `FileSystemNotFoundException`.

## Version 21.2.0
* Added `TypeDescriptor.subtract(TypeDescriptor)` creating a new `TypeDescriptor` by removing the given type from a union or intersection type.
* Added `CompilerDirectives.blackhole(value)` which can be helpful for benchmarking.
* Added `TruffleLanguage#Env.registerOnDispose(Closeable)` registering `Closeable`s for automatic close on context dispose.
* Added `RootNode#countsTowardsStackTraceLimit()`, replacing `RootNode#isInternal()` as the criterion that determines whether a frame with the given root node counts towards the stack trace limit.
* Added `engine.UsePreInitializedContext` option which can be used to disable usage of pre-initialized context.
* Added `MemoryFence`: provides methods for fine-grained control of memory ordering.
* `ValueProfile.createEqualityProfile()` was deprecated without replacement. `Object.equals(Object)` cannot safely be used on compiled code paths. Use the Truffle Specialization DSL instead to implement caches with equality semantics. Making `Object.equals(Object)` reachable as runtime compiled method will mark too many equals implementations reachable for runtime compilation in a native image.
* Methods annotated with `@Fallback`  of the Truffle specialization DSL now support `@Cached`, `@CachedContext`, `@CachedLanguage`, `@Bind` and dispatched `@CachedLibrary` parameters.
* Deprecated and added methods to support expected arity ranges in `ArityException` instances. Note that the replacement methods now include more strict validations.
* `DebugValue` methods `hashCode()` and `equals()` provide result of the interop `identityHashCode` and `isIdentical` calls on the corresponding guest objects, respectively.
* Enabled by default the traversing compilation queue with dynamic thresholds, see `--engine.TraversingCompilationQueue`, `--engine.DynamicCompilationThresholds`, `--engine.DynamicCompilerThresholdsMinScale`, `--engine.DynamicCompilerThresholdsMinNormalLoad` and `--engine.DynamicCompilerThresholdsMaxNormalLoad`.
* Added `LoopConditionProfile#create()` as an alias of `createCountingProfile()` so it can be used like `@Cached LoopConditionProfile loopProfile`.
* Enabled by default the traversing compilation queue with dynamic thresholds. See [the documentation](https://github.com/oracle/graal/blob/master/truffle/docs/TraversingCompilationQueue.md) for more information.
* Changed behavior of parameterized `Function<Object, Object>` conversion such that an `Object[]` argument is passed through to the guest function as a single array argument. Both raw `Function` and `Function<Object[], Object>` treat an `Object[]` as an array of arguments, like before.
* Added `TruffleContext.pause()` and `TruffleContext.resume(Future<Void>)` to pause and resume execution for a truffle context, respectively.
* Added `DebuggerSession.createPrimitiveValue()` to create a `DebugValue` from a primitive value. Use it instead of `DebugValue.set(primitiveValue)` which is now deprecated.
* Added support for iterators and hash maps to `DebugValue`. The added methods wraps the respective methods of `InteropLibrary`.
* Added support for Truffle libraries to be prepared for AOT. See `ExportLibrary.useForAOT` or the `AOTTutorial` java class for further details.
* The Specialization DSL now generates code to throw an `AssertionError` if a `@Shared` and `@Cached` parameter returns a non-null value and is used in a guard. The `null` state is reserved for the uninitialized state.
* Changed `TruffleLanguage.disposeContext`. In case the underlying polyglot context is being cancelled, `TruffleLanguage.disposeContext` is called even if `TruffleLanguage.finalizeContext` throws a TruffleException or a ThreadDeath exception.

## Version 21.1.0
* Added methods into `Instrumenter` that create bindings to be attached later on. Added `EventBinding.attach()` method.
* Added `TruffleContext.isCancelling()` to check whether a truffle context is being cancelled.
* Added `TruffleInstrument.Env.calculateContextHeapSize(TruffleContext, long, AtomicBoolean)` to calculate the heap size retained by a a context.
* Added `ContextsListener.onLanguageContextCreate`, `ContextsListener.onLanguageContextCreateFailed`, `ContextsListener.onLanguageContextInitialize`, and `ContextsListener.onLanguageContextInitializeFailed`  to allow instruments to listen to language context creation start events, language context creation failure events, language context initialization start events, and language context initialization failure events, respectively.
* Added `CompilerDirectives.isExact(Object, Class)` to check whether a value is of an exact type. This method should be used instead of the `value != null && value.getClass() == exactClass` pattern.
* Added `Frame.clear(FrameSlot)`. This allows the compiler to reason about the liveness of local variables. Languages are recommended to use it when applicable.
* Added `@GenerateAOT` to support preparation for AOT specializing nodes. Read the [AOT tutorial](https://github.com/oracle/graal/blob/master/truffle/docs/AOT.md) to get started with Truffle and AOT compilation.
* Profiles now can be disabled using `Profile.disable()` and reset using `Profile.reset()`.
* Added `--engine.CompileAOTOnCreate` option to trigger AOT compilation on call target create.
* Added new messages to `InteropLibrary` for interacting with buffer-like objects:
    * Added `hasBufferElements(Object)` that returns  `true` if this object supports buffer messages.
    * Added `isBufferWritable(Object)` that returns `true` if this object supports writing buffer elements.
    * Added `getBufferSize(Object)` to return the size of this buffer.
    * Added `readBufferByte(Object, long)`, `readBufferShort(Object, ByteOrder, long)`, `readBufferInt(Object, ByteOrder, long)`, `readBufferLong(Object, ByteOrder, long)`, `readBufferFloat(Object, ByteOrder, long)`  and `readBufferDouble(Object, ByteOrder, long)` to read a primitive from this buffer at the given index.
    * Added `writeBufferByte(Object, long, byte)`, `writeBufferShort(Object, ByteOrder, long, short)`, `writeBufferInt(Object, ByteOrder, long, int)`, `writeBufferLong(Object, ByteOrder, long, long)`, `writeBufferFloat(Object, ByteOrder, long, float)`  and `writeBufferDouble(Object, ByteOrder, long, double)` to write a primitive in this buffer at the given index (supported only if `isBufferWritable(Object)` returns `true`).
* Added `Shape.getLayoutClass()` as a replacement for `Shape.getLayout().getType()`. Returns the DynamicObject subclass provided to `Shape.Builder.layout`.
* Changed the default value of `--engine.MultiTier` from `false` to `true`. This should significantly improve the warmup time of Truffle interpreters.
* The native image build fails if a method known as not suitable for partial evaluation is reachable for runtime compilation. The check can be disabled by the `-H:-TruffleCheckBlackListedMethods` native image option.
* Added `ExactMath.truncate(float)` and `ExactMath.truncate(double)` methods to remove the decimal part (round toward zero) of a float or of a double respectively. These methods are intrinsified.
* Added `SuspendedEvent.prepareUnwindFrame(DebugStackFrame, Object)` to support forced early return values from a debugger.
* Added `DebugScope.convertRawValue(Class<? extends TruffleLanguage<?>>, Object)` to enable wrapping a raw guest language object into a DebugValue.
* Added new messages to the `InteropLibrary` to support iterables and iterators:
	* Added `hasIterator(Object)` that allows to specify that the receiver is an iterable.
    * Added `getIterator(Object)` to return the iterator for an iterable receiver.
    * Added `isIterator(Object)` that allows to specify that the receiver is an iterator.
    * Added `hasIteratorNextElement(Object)`  that allows to specify that the iterator receiver has element(s) to return by calling the `getIteratorNextElement(Object)` method.
    * Added `getIteratorNextElement(Object)` to return the current iterator element.
* Added `TruffleContext.leaveAndEnter(Node, Supplier)` to wait for another thread without triggering multithreading.
* Removed deprecated `TruffleLanguage.Env.getTruffleFile(String)`, `TruffleLanguage.Env.getTruffleFile(URI)` methods.
* Deprecated CompilationThreshold for prefered LastTierCompilationThreshold and SingleTierCompilationThreshold.
* Added new features to the DSL `@NodeChild` annotation:
    * Added `implicit` and `implicitCreate` attributes to allow implicit creation of child nodes by the parent factory method.
    * Added `allowUncached` and `uncached` attributes to allow using `@NodeChild` with `@GenerateUncached`.
* Added `TruffleLanguage.Env#getTruffleFileInternal(String, Predicate<TruffleFile>)` and `TruffleLanguage.Env#getTruffleFileInternal(URI, Predicate<TruffleFile>)` methods performing the guest language standard libraries check using a supplied predicate. These methods have a better performance compared to the `TruffleLanguage.Env#getInternalTruffleFile(String)` and `TruffleLanguage.Env#getInternalTruffleFile(URI)` as the guest language standard libraries check is performed only for files in the language home when IO is not enabled by the Context.
* Added `TruffleLanguage.Env.getLogger(String)` and `TruffleLanguage.Env.getLogger(Class<?>)` creating a context-bound logger. The returned `TruffleLogger` always uses a logging handler and options from Env's context and does not depend on being entered on any thread.
* Added new messages to the `InteropLibrary` to support hash maps:
	* Added `hasHashEntries(Object)` that allows to specify that the receiver provides hash entries.
	* Added `getHashSize(Object)` to return hash entries count.
	* Added `isHashEntryReadable(Object, Object)` that allows to specify that mapping for the given key exists and is readable.
	* Added `readHashValue(Object, Object)` to read the value for the specified key.
	* Added `readHashValueOrDefault(Object, Object, Object)` to read the value for the specified key or to return the default value when the mapping for the specified key does not exist.
	* Added `isHashEntryModifiable(Object, Object)` that allows to specify that mapping for the specified key exists and is writable.
	* Added `isHashEntryInsertable(Object, Object)` that allows to specify that mapping for the specified key does not exist and is writable.
	* Added `isHashEntryWritable(Object, Object)` that allows to specify that mapping is either modifiable or insertable.
	* Added `writeHashEntry(Object, Object, Object)` associating the specified value with the specified key.
	* Added `isHashEntryRemovable(Object, Object)` that allows to specify that mapping for the specified key exists and is removable.
	* Added `removeHashEntry(Object, Object)` removing the mapping for a given key.
	* Added `isHashEntryExisting(Object, Object)` that allows to specify that that mapping for a given key is existing.
	* Added `getHashEntriesIterator(Object)` to return the hash entries iterator.
    * Added `getHashKeysIterator(Object)` to return the hash keys iterator.
    * Added `getHashValuesIterator(Object)` to return the hash values iterator.
* Added `TypeDescriptor.HASH` and `TypeDescriptor.hash(TypeDescriptor, TypeDescriptor)` representing hash map types in the TCK.
* Added support for Truffle safepoints and thread local actions. See `TruffleSafepoint` and `ThreadLocalAction`. There is also a [tutorial](https://github.com/oracle/graal/blob/master/truffle/docs/Safepoints.md) that explains how to adopt and use in language or tool implementations.
* Make the Truffle NFI more modular.
    * Provide option `--language:nfi=none` for disabling native access via the Truffle NFI in native-image even if the NFI is included in the image (e.g. as dependency of another language).
    * Moved `trufflenfi.h` header from the JDK root include directory into the NFI language home (`languages/nfi/include`).

## Version 21.0.0
* If an `AbstractTruffleException` is thrown from the `ContextLocalFactory`, `ContextThreadLocalFactory` or event listener, which is called during the context enter, the exception interop messages are executed without a context being entered. The event listeners called during the context enter are:
    * `ThreadsActivationListener.onEnterThread(TruffleContext)`
    * `ThreadsListener.onThreadInitialized(TruffleContext, Thread)`
    * `TruffleInstrument.onCreate(Env)`
    * `TruffleLanguage.isThreadAccessAllowed(Thread, boolean)`
    * `TruffleLanguage.initializeMultiThreading(Object)`
    * `TruffleLanguage.initializeThread(Object, Thread)`
* Added `HostCompilerDirectives` for directives that guide the host compilations of Truffle interpreters.
    * `HostCompilerDirectives.BytecodeInterpreterSwitch` - to denote methods that contain the instruction-dispatch switch in bytecode interpreters
    * `HostCompilerDirectives.BytecodeInterpreterSwitchBoundary` - to denote methods that do not need to be inlined into the bytecode interpreter switch
* Truffle DSL generated nodes are no longer limited to 64 state bits. Use these state bits responsibly.
* Added support for explicitly selecting a host method overload using the signature in the form of comma-separated fully qualified parameter type names enclosed by parentheses (e.g. `methodName(f.q.TypeName,java.lang.String,int,int[])`).
* Changed the default value of `--engine.MultiTier` from `false` to `true`. This should significantly improve the warmup time of Truffle interpreters.
* Deprecated and added methods to support expected arity ranges in `ArityException` instances. Note that the replacement methods now include more strict validations.


## Version 20.3.0
* Added `RepeatingNode.initialLoopStatus` and `RepeatingNode.shouldContinue` to allow defining a custom loop continuation condition.
* Added new specialization utility to print detailed statistics about specialization instances and execution count. See [Specialization Statistics Tutorial](https://github.com/oracle/graal/blob/master/truffle/docs/SpecializationHistogram.md) for details on how to use it.
* Added new specialization compilation mode that ignores "fast path" specializations and generates calls only to "slow path" specializations. This mode is intended for testing purposes to increase tests coverage. See [Specialization testing documentation](https://github.com/oracle/graal/blob/master/truffle/docs/SpecializationTesting.md) for more details.
* Added [TruffleFile.readSymbolicLink](https://www.graalvm.org/truffle/javadoc/com/oracle/truffle/api/TruffleFile.html#readSymbolicLink--) method to read the symbolic link target.
* Added [ReportPolymorphism.Megamorphic](http://www.graalvm.org/truffle/javadoc/com/oracle/truffle/api/dsl/ReportPolymorphism.Megamorphic.html) annotation for expressing the "report only megamorphic specializations" use case when reporting polymorphism.
* Added new flags to inspect expansion during partial evaluation: `--engine.TraceMethodExpansion=truffleTier`, `--engine.TraceNodeExpansion=truffleTier`, `--engine.MethodExpansionStatistics=truffleTier` and `--engine.NodeExpansionStatistics=truffleTier`. Language implementations are encouraged to run with these flags enabled and investigate their output for unexpected results. See [Optimizing.md](https://github.com/oracle/graal/blob/master/truffle/docs/Optimizing.md) for details.
* Enabled by default the elastic allocation of Truffle compiler threads depending on the number of available processors, in both JVM and native modes. The old behavior, 1 or 2 compiler threads, can be explicitly enabled with `--engine.CompilerThreads=0`.
* Added `ThreadsActivationListener` to listen to thread enter and leave events in instruments.
* Added `TruffleInstrument.Env.getOptions(TruffleContext)` to retrieve context specific options for an instrument and `TruffleInstrument.getContextOptions()` to describe them. This is useful if an instrument wants to be configured per context. 
* Added `TruffleContext.isClosed()` to check whether a  truffle context is already closed. This is useful for instruments.
* Added `TruffleContext.closeCancelled` and `TruffleContext.closeResourceExhausted`  to allow instruments and language that create inner contexts to cancel the execution of a context.
* Added `TruffleContext.isActive` in addition to `TruffleContext.isEntered` and improved their documentation to indicate the difference.
* Added `ContextsListener.onContextResetLimit` to allow instruments to listen to context limit reset events from the polyglot API.
* All instances of `TruffleContext` accessible from instruments can now be closed by the instrument. Previously this was only possible for creators of the TruffleContext instance.
* Added the ability to create context and context thread locals in languages and instruments. See [ContextLocal](https://www.graalvm.org/truffle/javadoc/com/oracle/truffle/api/ContextLocal.html) and [ContextThreadLocal](https://www.graalvm.org/truffle/javadoc/com/oracle/truffle/api/ContextThreadLocal.html) for details.
* Removed the hard "maximum node count" splitting limit controlled by `TruffleSplittingMaxNumberOfSplitNodes` as well as the option itself.
* Removed polymorphism reporting from `DynamicObjectLibrary`. If the language wants to report polymorphism for a property access, it should do so manually using a cached specialization.
* The `iterations` for `LoopNode.reportLoopCount(source, iterations)` must now be >= 0.
* Added [NodeLibrary](https://www.graalvm.org/truffle/javadoc/com/oracle/truffle/api/interop/NodeLibrary.html), which provides guest language information associated with a particular Node location, local scope mainly and [TruffleLanguage.getScope](https://www.graalvm.org/truffle/javadoc/com/oracle/truffle/api/TruffleLanguage.html#getScope-C-) and [TruffleInstrument.Env.getScope](https://www.graalvm.org/truffle/javadoc/com/oracle/truffle/api/instrumentation/TruffleInstrument.Env.html#getScope-com.oracle.truffle.api.nodes.LanguageInfo-), which provides top scope object of a guest language.
* Deprecated com.oracle.truffle.api.Scope class and methods in TruffleLanguage and TruffleInstrument.Env, which provide the scope information through that class.
* Added scope information into InteropLibrary: [InteropLibrary.isScope](https://www.graalvm.org/truffle/javadoc/com/oracle/truffle/api/interop/InteropLibrary.html#isScope-java.lang.Object-), [InteropLibrary.hasScopeParent](https://www.graalvm.org/truffle/javadoc/com/oracle/truffle/api/interop/InteropLibrary.html#hasScopeParent-java.lang.Object-) and [InteropLibrary.getScopeParent](https://www.graalvm.org/truffle/javadoc/com/oracle/truffle/api/interop/InteropLibrary.html#getScopeParent-java.lang.Object-)
* Added utility method to find an instrumentable parent node [InstrumentableNode.findInstrumentableParent](https://www.graalvm.org/truffle/javadoc/com/oracle/truffle/api/instrumentation/InstrumentableNode.html#findInstrumentableParent-com.oracle.truffle.api.nodes.Node-).
* Deprecated `DebugScope.getArguments()` without replacement. This API was added without use-case.
* Added the [RootNode.isTrivial](https://www.graalvm.org/truffle/javadoc/com/oracle/truffle/api/nodes/RootNode.html#isTrivial) method, for specifying root nodes that are always more efficient to inline than not to.
* Added [ByteArraySupport](https://www.graalvm.org/truffle/javadoc/com/oracle/truffle/api/memory/ByteArraySupport.html): a helper class providing safe multi-byte primitive type accesses from byte arrays.
* Added a new base class for Truffle exceptions, see [AbstractTruffleException](https://www.graalvm.org/truffle/javadoc/com/oracle/truffle/api/exception/AbstractTruffleException.html). The original `TruffleException` has been deprecated. Added new interop messages for exception handling replacing the deprecated `TruffleException` methods.
* Added new messages to `InteropLibrary` related to exception handling:
    * Added `getExceptionType(Object)` that allows to specify the type of an exception, e.g. PARSE_ERROR. 
    * Added `isExceptionIncompleteSource(Object)` allows to specify whether the parse error contained unclosed brackets.
    * Added `getExceptionExitStatus(Object)` allows to specify the exit status of an exception of type EXIT.
    * Added `hasExceptionCause(Object)` and `getExceptionCause(Object)` to return the cause of this error
    * Added `hasExceptionStackTrace(Object)` and `getExceptionStackTrace(Object)` to return the guest stack this of this error. 
    * Added `hasExceptionMessage(Object)` and `getExceptionMessage(Object)` to provide an error message of the error.
    * Added `hasExecutableName(Object)` and `getExecutableName(Object)` to provide a method name similar to what was provided in `RootNode.getName()` but for executable objects.
    * Added `hasDeclaringMetaObject(Object)` and `getDeclaringMetaObject(Object)` to provide the meta object of the function. 
* Language implementations are recommended to perform the following steps to upgrade their exception implementation:
    * Convert non-internal guest language exceptions to `AbstractTruffleException`, internal errors should be refactored to no longer implement `TruffleException`.
    * Export new interop messages directly on the `AbstractTruffleException` subclass if necessary. Consider exporting `getExceptionType(Object)`, `getExceptionExitStatus(Object)` and `isExceptionIncompleteSource(Object)`. For other interop messages the default implementation should be sufficient for most use-cases. Consider using `@ExportLibrary(delegateTo=...)` to forward to a guest object stored inside of the exception.
    * Rewrite interop capable guest language try-catch nodes to the new interop pattern for handling exceptions. See `InteropLibrary#isException(Object)` for more information. 
    * Implement the new method `RootNode.translateStackTraceElement` which allows guest languages to transform stack trace elements to accessible guest objects for other languages.
    * Consider making executable interop objects of the guest language implement `InteropLibrary.hasExecutableName(Object)` and `InteropLibrary.hasDeclaringMetaObject(Object)`.
    * Make exception printing in the guest language use `InteropLibrary.getExceptionMessage(Object)`, `InteropLibrary.getExceptionCause(Object)` and `InteropLibrary.getExceptionStackTrace(Object)` for foreign exceptions to print them in the style of the language.
    * Make all exports of `InteropLibrary.throwException(Object)` throw an instance of `AbstractTruffleException`. This contract will be enforced in future versions when `TruffleException` will be removed.
    * Attention: Since [AbstractTruffleException](https://www.graalvm.org/truffle/javadoc/com/oracle/truffle/api/exception/AbstractTruffleException.html) is an abstract base class, not an interface, the exceptions the Truffle NFI throws do not extend UnsatisfiedLinkError anymore. This is an incompatible change for guest languages that relied on the exact exception class. The recommended fix is to catch AbstractTruffleException instead of UnsatisfiedLinkError.
* Added [TruffleInstrument.Env.getEnteredContext](https://www.graalvm.org/truffle/javadoc/com/oracle/truffle/api/instrumentation/TruffleInstrument.Env.html#getEnteredContext--) returning the entered `TruffleContext`.
* Added [DebuggerSession.setShowHostStackFrames](https://www.graalvm.org/truffle/javadoc/com/oracle/truffle/api/debug/DebuggerSession.html#setShowHostStackFrames-boolean-) and host `DebugStackFrame` and `DebugStackTraceElement`. This is useful for debugging of applications that use host interop.
* All Truffle Graal runtime options (-Dgraal.) which were deprecated in GraalVM 20.1 are removed. The Truffle runtime options are no longer specified as Graal options (-Dgraal.). The Graal options must be replaced by corresponding engine options specified using [polyglot API](https://www.graalvm.org/truffle/javadoc/org/graalvm/polyglot/Engine.Builder.html#option-java.lang.String-java.lang.String-).
* Deprecated the `com.oracle.truffle.api.object.dsl` API without replacement. The migration path is to use `DynamicObject` subclasses with the `com.oracle.truffle.api.object` API.
* A node parameter now needs to be provided to TruffleContext.enter() and TruffleContext.leave(Object). The overloads without node parameter are deprecated. This is useful to allow the runtime to compile the enter and leave code better if a node is passed as argument. 
* Added [DebuggerSession.suspendHere](https://www.graalvm.org/truffle/javadoc/com/oracle/truffle/api/debug/DebuggerSession.html#suspendHere-com.oracle.truffle.api.nodes.Node-) to suspend immediately at the current location of the current execution thread.
* Added [RootNode.prepareForAOT](https://www.graalvm.org/truffle/javadoc/com/oracle/truffle/api/nodes/RootNode.html#prepareForAOT) that allows to initialize root nodes for compilation that were not yet executed.
* Removed deprecation for `RootNode.getLanguage(Class<?>)`, it is still useful to efficiently access the associated language of a root node.
* Block node partial compilation is no longer eagerly triggered but only when the `--engine.MaximumGraalNodeCount` limit was reached once for a call target.
* Lifted the restriction that the dynamic type of a `DynamicObject` needs to be an instance of `ObjectType`, allowing any non-null object. Deprecated `Shape.getObjectType()` that has been replaced by `Shape.getDynamicType()`.
* Added [TruffleLanguage.Env.createHostAdapterClass](https://www.graalvm.org/truffle/javadoc/com/oracle/truffle/api/TruffleLanguage.Env.html#createHostAdapterClass-java.lang.Class:A-) to allow extending a host class and/or interfaces with a guest object via a generated host adapter class (JVM only).
* Deprecated the old truffle-node-count based inlining heuristic and related options (namely InliningNodeBudget and LanguageAgnosticInlining).
* Added `@GenerateLibrary.pushEncapsulatingNode()` that allows to configure whether encapsulating nodes are pushed or popped.

## Version 20.2.0
* Added new internal engine option `ShowInternalStackFrames` to show internal frames specific to the language implementation in stack traces.
* Added new identity APIs to `InteropLibrary`:
    * `hasIdentity(Object receiver)` to find out whether an object specifies identity
	* `isIdentical(Object receiver, Object other, InteropLibrary otherLib)` to compare the identity of two object
	* `isIdenticalOrUndefined(Object receiver, Object other)` export to specify the identity of an object.
	* `identityHashCode(Object receiver)` useful to implement maps that depend on identity.
* Added `TriState` utility class represents three states TRUE, FALSE and UNDEFINED.
* Added `InteropLibrary.getUncached()` and `InteropLibrary.getUncached(Object)` short-cut methods for convenience.
* Enabled by default the new inlining heuristic in which inlining budgets are based on Graal IR node counts and not Truffle Node counts.
* Added `ConditionProfile#create()` as an alias of `createBinaryProfile()` so it can be used like `@Cached ConditionProfile myProfile`. 
* Improved `AssumedValue` utility class: Code that reads the value but can not constant fold it does not need to deopt when the value changes.
* A `TruffleFile` for an empty path is no more resolved to the current working directory.
* Added [`SourceBuilder.canonicalizePath(boolean)`](https://www.graalvm.org/truffle/javadoc/com/oracle/truffle/api/source/Source.SourceBuilder.html) to control whether the `Source#getPath()` should be canonicalized.
* Deprecated and renamed `TruffleFile.getMimeType` to [TruffleFile.detectMimeType](https://www.graalvm.org/truffle/javadoc/com/oracle/truffle/api/TruffleFile.html#detectMimeType--). The new method no longer throws `IOException` but returns `null` instead.
* The languages are responsible for stopping and joining the stopped `Thread`s in the [TruffleLanguage.finalizeContext](https://www.graalvm.org/truffle/javadoc/com/oracle/truffle/api/TruffleLanguage.html#finalizeContext-C-).
* Added Truffle DSL `@Bind` annotation to common out expression for use in guards and specialization methods.
* Added the ability to disable adoption for DSL cached expressions with type node using `@Cached(value ="...", weak = true)`.
* Added an option not to adopt the parameter annotated by @Cached, using `@Cached(value ="...", adopt = false)`.
* Added `TruffleWeakReference` utility to be used on partial evaluated code paths instead of the default JDK `WeakReference`.
* Removed deprecated API in `com.oracle.truffle.api.source.Source`. The APIs were deprecated in 19.0.
* Added `CompilerDirectives.shouldNotReachHere()` as a short-cut for languages to indicate that a path should not be reachable neither in compiled nor interpreted code paths.
* All subclasses of `InteropException` do no longer provide a Java stack trace. They are intended to be thrown, immediately caught by the caller and not re-thrown. As a result they can now be allocated on compiled code paths and do no longer require a `@TruffleBoundary` or `transferToInterpreterAndInvalidate()` before use. Languages are encouraged to remove `@TruffleBoundary` annotations or leading `transferToInterpreterAndInvalidate()` method calls before interop exceptions are thrown. 
* All `InteropException` subclasses now offer a new `create` factory method to provide a cause. This cause should only be used if user provided guest application code caused the problem.
* The use of `InteropException.initCause` is now deprecated for performance reasons. Instead pass the cause when the `InteropException` is constructed. The method `initCause` will throw `UnsupportedOperationException` in future versions. Please validate all calls to `Throwable.initCause` for language or tool implementation code.
* Added [TruffleFile.isSameFile](https://www.graalvm.org/truffle/javadoc/com/oracle/truffle/api/TruffleFile.html#isSameFile-com.oracle.truffle.api.TruffleFile-java.nio.file.LinkOption...-) method to test if two `TruffleFile`s refer to the same physical file.
* Added new `EncapsulatingNodeReference` class to lookup read and write the current encapsulating node. Deprecated encapsulating node methods in `NodeUtil`.
* Added support for subclassing `DynamicObject` so that guest languages can directly base their object class hierarchy on it, add fields, and use `@ExportLibrary` on subclasses. Guest language object classes should implement `TruffleObject`.
* Added new [DynamicObjectLibrary](https://www.graalvm.org/truffle/javadoc/com/oracle/truffle/api/object/DynamicObjectLibrary.html) API for accessing and mutating properties and the shape of `DynamicObject` instances. This is the recommended API from now on. Other, low-level property access APIs will be deprecated and removed in a future release.

## Version 20.1.0
* Added `@GenerateLibrary(dynamicDispatchEnabled = false)` that allows to disable dynamic dispatch semantics for a library. The default is `true`.
* Added ability to load external default exports for libraries using a service provider. See `GenerateLibrary(defaultExportLookupEnabled = true)`.
* The use of `@NodeField` is now permitted in combination with `@GenerateUncached`, but it throws UnsupportedOperationException when it is used.
* It is now possible to specify a setter with `@NodeField`. The generated field then will be mutable.
* Removed deprecated interoperability APIs that were deprecated in 19.0.0. 
* Removed deprecated instrumentation APIs that were deprecated in 0.33
* The `PerformanceWarningsAreFatal` and `TracePerformanceWarnings` engine options take a comma separated list of performance warning types. Allowed warning types are `call` to enable virtual call warnings, `instanceof` to enable virtual instance of warnings and `store` to enables virtual store warnings. There are also `all` and `none` types to enable (disable) all performance warnings.
* Added [DebugValue#getRawValue()](https://www.graalvm.org/truffle/javadoc/com/oracle/truffle/api/debug/DebugValue.html) for raw guest language object lookup from same language.
* Added [DebugStackFrame#getRawNode()](https://www.graalvm.org/truffle/javadoc/com/oracle/truffle/api/debug/DebugStackFrame.html) for root node lookup from same language.
* Added [DebugException#getRawException()](https://www.graalvm.org/truffle/javadoc/com/oracle/truffle/api/debug/DebugException.html) for raw guest language exception lookup from same language.
* Added [DebugStackFrame#getRawFrame()](https://www.graalvm.org/truffle/javadoc/com/oracle/truffle/api/debug/DebugStackFrame.html) for underlying frame lookup from same language.
* Added `TruffleInstrument.Env.getPolyglotBindings()` that replaces now deprecated `TruffleInstrument.Env.getExportedSymbols()`.
* Added `@ExportLibrary(transitionLimit="3")` that allows the accepts condition of exported libraries to transition from true to false for a library created for a receiver instance. This is for example useful to export messages for array strategies. 
* Added `CompilationFailureAction` engine option which deprecates `CompilationExceptionsArePrinted `, `CompilationExceptionsAreThrown`, `CompilationExceptionsAreFatal` and `PerformanceWarningsAreFatal` options.
* Added `TreatPerformanceWarningsAsErrors` engine option which deprecates the `PerformanceWarningsAreFatal` option. To replace the `PerformanceWarningsAreFatal` option use the `TreatPerformanceWarningsAsErrors` with `CompilationFailureAction` set to `ExitVM`.
* Added `bailout` into performance warning kinds used by `TracePerformanceWarnings`, `PerformanceWarningsAreFatal` and `CompilationExceptionsAreFatal` options.
* Added [Option.deprecationMessage](https://www.graalvm.org/truffle/javadoc/com/oracle/truffle/api/Option.html#deprecationMessage--) to set the option deprecation reason.
* `engine.Mode` is now a supported option and no longer experimental.
* Added new meta-data APIs to `InteropLibrary`:
	* `has/getLanguage(Object receiver)` to access the original language of an object.
	* `has/getSourceLocation(Object receiver)` to access the source location of an object (e.g. of function or classes).
	* `toDisplayString(Object receiver, boolean allowsSideEffect)` to produce a human readable string.
	* `has/getMetaObject(Object receiver)` to access the meta-object of an object.
	* `isMetaObject(Object receiver)` to find out whether an object is a meta-object (e.g. Java class)
	* `getMetaQualifiedName(Object receiver)` to get the qualified name of the meta-object
	* `getMetaSimpleName(Object receiver)` to get the simple name of a the meta-object
	* `isMetaInstance(Object receiver, Object instance)` to check whether an object is an instance of a meta-object.
* Added `TruffleLanguage.getLanguageView` that allows to wrap values to add language specific information for primitive and foreign values.
* Added `TruffleLanguage.getScopedView` that allows to wrap values to add scoping and visibility to language values.
* Added `TruffleInstrument.Env.getScopedView` and `TruffleInstrument.Env.getLanguageView` to access language and scoped views from instruments.
* Added `TruffleInstrument.Env.getLanguageInfo` to convert language classes to `LanguageInfo`.
* Deprecated `TruffleLanguage.findMetaObject`, `TruffleLanguage.findSourceLocation`, `TruffleLanguage.toString` and `TruffleLanguage.isObjectOfLanguage`. Use the new interop APIs and language views as replacement.
* Added support for the value conversions of [DebugValue](https://www.graalvm.org/truffle/javadoc/com/oracle/truffle/api/debug/DebugValue.html) that provide the same functionality as value conversions on [Value](https://www.graalvm.org/sdk/javadoc/org/graalvm/polyglot/Value.html).
* Added [DebugValue#toDisplayString](https://www.graalvm.org/truffle/javadoc/com/oracle/truffle/api/debug/DebugValue.html#toDisplayString--) to convert the value to a language-specific string representation.
* Deprecated `DebugValue#as`, other conversion methods should be used instead.
* Clarify [InteropLibrary](https://www.graalvm.org/truffle/javadoc/com/oracle/truffle/api/interop/InteropLibrary.html) javadoc documentation of message exceptions. [UnsupportedMessageException](https://www.graalvm.org/truffle/javadoc/com/oracle/truffle/api/interop/UnsupportedMessageException.html) is thrown when the operation is never supported for the given receiver type. In other cases [UnknownIdentifierException](https://www.graalvm.org/truffle/javadoc/com/oracle/truffle/api/interop/UnknownIdentifierException.html) or [InvalidArrayIndexException](https://www.graalvm.org/truffle/javadoc/com/oracle/truffle/api/interop/InvalidArrayIndexException.html) are thrown.
* Added [TruffleLanguage.Env.initializeLanguage](https://www.graalvm.org/truffle/javadoc/com/oracle/truffle/api/TruffleLanguage.Env.html#initializeLanguage-com.oracle.truffle.api.nodes.LanguageInfo-) method to force language initialization.
* Values of `NAME` properties of [ReadVariableTag](https://www.graalvm.org/truffle/javadoc/com/oracle/truffle/api/instrumentation/StandardTags.ReadVariableTag.html#NAME) and [WriteVariableTag](https://www.graalvm.org/truffle/javadoc/com/oracle/truffle/api/instrumentation/StandardTags.WriteVariableTag.html#NAME) extended to allow an object or an array of objects with name and source location.
* Added support for asynchronous stack traces: [TruffleLanguage.Env.getAsynchronousStackDepth()](https://www.graalvm.org/truffle/javadoc/com/oracle/truffle/api/TruffleLanguage.Env.html#getAsynchronousStackDepth--), [RootNode.findAsynchronousFrames()](https://www.graalvm.org/truffle/javadoc/com/oracle/truffle/api/nodes/RootNode.html#findAsynchronousFrames-com.oracle.truffle.api.frame.Frame-), [TruffleInstrument.Env.setAsynchronousStackDepth()](https://www.graalvm.org/truffle/javadoc/com/oracle/truffle/api/instrumentation/TruffleInstrument.Env.html#setAsynchronousStackDepth-int-), [TruffleStackTrace.getAsynchronousStackTrace()](https://www.graalvm.org/truffle/javadoc/com/oracle/truffle/api/TruffleStackTrace.html#getAsynchronousStackTrace-com.oracle.truffle.api.CallTarget-com.oracle.truffle.api.frame.Frame-), [DebuggerSession.setAsynchronousStackDepth()](https://www.graalvm.org/truffle/javadoc/com/oracle/truffle/api/debug/DebuggerSession.html#setAsynchronousStackDepth-int-), [SuspendedEvent.getAsynchronousStacks()](https://www.graalvm.org/truffle/javadoc/com/oracle/truffle/api/debug/SuspendedEvent.html#getAsynchronousStacks--), [DebugException.getDebugAsynchronousStacks()](https://www.graalvm.org/truffle/javadoc/com/oracle/truffle/api/debug/DebugException.html#getDebugAsynchronousStacks--).

## Version 20.0.0
* Add [Layout#dispatch()](https://www.graalvm.org/truffle/javadoc/com/oracle/truffle/api/object/dsl/Layout.html#dispatch--) to be able to generate override of `ObjectType#dispatch()` method in the generated inner \*Type class.
* Deprecated engine options engine.InvalidationReprofileCount and engine.ReplaceReprofileCount. They no longer have any effect. There is no longer reprofiling after compilation. 
* Added [DebuggerSession.{suspend(), suspendAll,resume()}](https://www.graalvm.org/truffle/javadoc/com/oracle/truffle/api/debug/DebuggerSession.html) to allow suspending and resuming threads.
* Add new loop explosion mode [LoopExplosionKind#FULL_UNROLL_UNTIL_RETURN](https://www.graalvm.org/truffle/javadoc/com/oracle/truffle/api/nodes/ExplodeLoop.LoopExplosionKind.html#FULL_UNROLL_UNTIL_RETURN), which can be used to duplicate loop exits during unrolling until function returns.
* The default [LoopExplosionKind](https://www.graalvm.org/truffle/javadoc/com/oracle/truffle/api/nodes/ExplodeLoop.LoopExplosionKind.html) for `@ExplodeLoop` changed from `FULL_UNROLL` to `FULL_UNROLL_UNTIL_RETURN`, which we believe is more intuitive. We recommend reviewing your usages of `@ExplodeLoop`, especially those with `return`, `break` and `try/catch` in the loop body as those might duplicate more code than before.
* The `TruffleCheckNeverPartOfCompilation` option when building a native image is now enabled by default, ensuring `neverPartOfCompilation()` is not reachable for runtime compilation. Use `CompilerDirectives.bailout()` if you want to test when a compilation fails, otherwise avoid `neverPartOfCompilation()` in code reachable for runtime compilation (e.g., by using `@TruffleBoundary`).
* The `DirectoryStream` created by a relative `TruffleFile` passes relative `TruffleFile`s into the `FileVisitor`, even when an explicit [current working directory was set](https://www.graalvm.org/truffle/javadoc/com/oracle/truffle/api/TruffleLanguage.Env.html#setCurrentWorkingDirectory-com.oracle.truffle.api.TruffleFile-).
* Added `DebuggerTester.startExecute()` that allows to execute an arbitrary sequence of commands on the background thread.
* Time specification in `InteropLibrary` relaxed to allow a fixed timezone when no date is present.
* `TruffleLogger.getLogger` throws an `IllegalArgumentException` when given `id` is not a valid language or instrument id.
* [Node#getEncapsulatingSourceSection()](https://www.graalvm.org/truffle/javadoc/com/oracle/truffle/api/nodes/Node.html#getEncapsulatingSourceSection--) is no longer a fast-path method, because `getSourceSection()` is not fast-path.
* The algorithm used to generate a unique [URI](https://www.graalvm.org/truffle/javadoc/com/oracle/truffle/api/source/Source.html#getURI--) for a `Source` built without an `URI` was changed to SHA-256.
* Added [ExportLibrary.delegateTo](https://www.graalvm.org/truffle/javadoc/com/oracle/truffle/api/library/ExportLibrary.html#delegateTo--) attribute that allows to delegate all messages of a library to value of a final delegate field. This can be used in combination with `ReflectionLibrary` to improve the ability to build wrappers.
* `ReadVariableTag` and `WriteVariableTag` added to [StandardTags](https://www.graalvm.org/truffle/javadoc/com/oracle/truffle/api/instrumentation/StandardTags.html).

* Truffle TCK now checks that instrumentable nodes are not used in the context of a Library.
* Getter to check whether [TruffleContext](https://www.graalvm.org/truffle/javadoc/com/oracle/truffle/api/TruffleContext.html#isEntered--) is activated or not.
* All Truffle Graal runtime options (-Dgraal.) will be deprecated with 20.1. The Truffle runtime options are no longer specified as Graal options (-Dgraal.). The Graal options must be replaced by corresponding engine options specified using [polyglot API](https://www.graalvm.org/truffle/javadoc/org/graalvm/polyglot/Engine.Builder.html#option-java.lang.String-java.lang.String-). The `TRUFFLE_STRICT_OPTION_DEPRECATION` environment variable can be used to detect usages of deprecated Graal options. When the `TRUFFLE_STRICT_OPTION_DEPRECATION` is set to `true` and the deprecated Graal option is used the Truffle runtime throws an exception listing the used deprecated options and corresponding replacements.


## Version 19.3.0
* Added ability to obtain an [Internal Truffle File](https://www.graalvm.org/truffle/javadoc/com/oracle/truffle/api/TruffleLanguage.Env.html#getInternalTruffleFile-java.lang.String-). The internal file is located in the language home directories and it's readable even when IO is not allowed by the Context.
* Deprecated `TruffleLanguage.Env.getTruffleFile` use [getInternalTruffleFile](https://www.graalvm.org/truffle/javadoc/com/oracle/truffle/api/TruffleLanguage.Env.html#getInternalTruffleFile-java.lang.String-) for language standard library files located in language home or [getPublicTruffleFile](https://www.graalvm.org/truffle/javadoc/com/oracle/truffle/api/TruffleLanguage.Env.html#getPublicTruffleFile-java.lang.String-) for user files.
* Added primitive specializations to `CompilerAsserts.partialEvaluationConstant()`.
* Added the new `execute` method to `LoopNode`, which allows loops to return values.
* Added support for temporary [files](https://www.graalvm.org/truffle/javadoc/com/oracle/truffle/api/TruffleLanguage.Env.html#createTempFile-com.oracle.truffle.api.TruffleFile-java.lang.String-java.lang.String-java.nio.file.attribute.FileAttribute...-) and [directories](https://www.graalvm.org/truffle/javadoc/com/oracle/truffle/api/TruffleLanguage.Env.html#createTempDirectory-com.oracle.truffle.api.TruffleFile-java.lang.String-java.nio.file.attribute.FileAttribute...-).
* Threads created by the embedder may now be collected by the GC before they can be [disposed](https://www.graalvm.org/truffle/javadoc/com/oracle/truffle/api/TruffleLanguage.html#disposeThread-C-java.lang.Thread-). If languages hold onto thread objects exposed via `initializeThread` they now need to do so with `WeakReference` to avoid leaking thread instances.
* Support boolean literals in DSL expressions used in [@Specialization](https://www.graalvm.org/truffle/javadoc/com/oracle/truffle/api/dsl/Specialization) and [@Cached](https://www.graalvm.org/truffle/javadoc/com/oracle/truffle/api/dsl/Cached) fields.
* Added standard [block node](https://www.graalvm.org/truffle/javadoc/com/oracle/truffle/api/nodes/BlockNode.html) for language implementations. Using the block node allows the optimizing runtime to split big blocks into multiple compilation units. This optimization may be enabled using `--engine.PartialBlockCompilation` (on by default) and configured using `--engine.PartialBlockCompilationSize` (default 3000).
* Added new experimental inlining heuristic in which inlining budgets are based on Graal IR node counts and not Truffle Node counts. Enable with `-Dgraal.TruffleLanguageAgnosticInlining=true`.
* Deprecated `DynamicObject#isEmpty()`, `DynamicObject#size()`; use `Shape#getPropertyCount()` instead.
* Deprecated `Shape#getPropertyList(Pred)`, `Shape#getKeyList(Pred)`, `Shape#hasTransitionWithKey(Object)`, `Shape.Allocator#locationForValue(Object, EnumSet)` without replacement.
* Added [Scope.Builder#rootInstance(Object)](https://www.graalvm.org/truffle/javadoc/com/oracle/truffle/api/Scope.Builder.html#rootInstance-java.lang.Object-), [Scope#getRootInstance()](https://www.graalvm.org/truffle/javadoc/com/oracle/truffle/api/Scope.html#getRootInstance--) and [DebugScope#getRootInstance()](https://www.graalvm.org/truffle/javadoc/com/oracle/truffle/api/debug/DebugScope.html#getRootInstance--) to provide an instance of guest language representation of the root node (e.g. a guest language function).
* Debugger breakpoints can be restricted to a particular root instance via [Breakpoint.Builder#rootInstance(DebugValue)](https://www.graalvm.org/truffle/javadoc/com/oracle/truffle/api/debug/Breakpoint.Builder.html#rootInstance-com.oracle.truffle.api.debug.DebugValue-) and found later on via [DebugValue#getRootInstanceBreakpoints()](https://www.graalvm.org/truffle/javadoc/com/oracle/truffle/api/debug/DebugValue.html#getRootInstanceBreakpoints--).
* Deprecated `TruffleLanguage.getContextReference()` as this method is inefficient in many situations. The most efficient context lookup can be achieved knowing the current AST in which it is used by calling `Node.lookupContextReference(Class)`.
* Truffle languages and instruments no longer create `META-INF/truffle` files, but generate service implementations for [TruffleLanguage.Provider](https://www.graalvm.org/truffle/javadoc/com/oracle/truffle/api/TruffleLanguage.Provider.html) and [TruffleInstrument.Provider](https://www.graalvm.org/truffle/javadoc/com/oracle/truffle/api/instrumentation/TruffleInstrument.Provider.html) automatically. Recompiling the TruffleLanguage using the Truffle annotation processor automatically migrates the language.
* The Truffle DSL processor jar no longer requires the Truffle API or Graal SDK as a dependency. 
* Added interop messages for guest language exception objects: [InteropLibrary#isException(Object)](https://www.graalvm.org/truffle/javadoc/com/oracle/truffle/api/interop/InteropLibrary.html#isException-java.lang.Object-) and [InteropLibrary#throwException(Object)](https://www.graalvm.org/truffle/javadoc/com/oracle/truffle/api/interop/InteropLibrary.html#throwException-java.lang.Object-).
* [TruffleLanguage.patchContext](https://www.graalvm.org/truffle/javadoc/com/oracle/truffle/api/TruffleLanguage.html#patchContext-C-com.oracle.truffle.api.TruffleLanguage.Env-) is invoked for all languages whose contexts were created during context pre-initialization. Originally the `patchContext`  was invoked only for languages with initialized contexts.

## Version 19.2.0
* Added sub-process output (error output) [redirection into OutputStream](https://www.graalvm.org/truffle/javadoc/org/graalvm/polyglot/io/ProcessHandler.Redirect.html#stream-java.io.OutputStream-).
* Added `RootNode.getQualifiedName()` for a better distinction when printing stack traces. Languages are encouraged to implement it, in case it differs from the root name.
* Added methods to identify date, time, timezone, instant and duration values in `InteropLibrary` and TCK `TypeDescriptor`.
* Added ability to read the default time zone from the language Environment with `Env.getTimeZone()`.
* Deprecated `Env.parse` and added replacement APIs `Env.parseInternal` and `Env.parsePublic`. The new API requires to differentiate between parse calls that were invoked by the guest language user and those which are part of the internal language semantics. The separation avoids accidentally exposing access to internal languages. 
* Deprecated `Env.getLanguages()` and added replacement APIs `Env.getInternalLanguages()` and `Env.getPublicLanguages()`. 
* Added [Source.newBuilder(Source)](https://www.graalvm.org/truffle/javadoc/com/oracle/truffle/api/source/Source.html#newBuilder-com.oracle.truffle.api.source.Source-) that inherits Source properties from an existing Source.
* Added [RootBodyTag](https://www.graalvm.org/truffle/javadoc/com/oracle/truffle/api/instrumentation/StandardTags.RootBodyTag.html).

## Version 19.1.0
* `@GenerateUncached` is now inherited by subclasses.
* `NodeFactory` now supports `getUncachedInstance` that returns the uncached singleton.  
* Introduced Truffle process sandboxing. Added a [TruffleLanguage.Env.newProcessBuilder](https://www.graalvm.org/truffle/javadoc/com/oracle/truffle/api/TruffleLanguage.Env.html#newProcessBuilder-java.lang.String...-) method creating a new [TruffleProcessBuilder](https://www.graalvm.org/truffle/javadoc/com/oracle/truffle/api/io/TruffleProcessBuilder.html) to configure and start a new sub-process.
* Added support for reading environment variables, use [TruffleLanguage.Env.getEnvironment](https://www.graalvm.org/truffle/javadoc/com/oracle/truffle/api/TruffleLanguage.Env.html#getEnvironment--) to obtain process environment variables.
* `NodeFactory` now supports `getUncachedInstance` that returns the uncached singleton. 
* `@GenerateUncached` can now be used in combination with `@NodeChild` if execute signatures for all arguments are present.
* Removed deprecated automatic registration of the language class as a service.
* The [LanguageProvider](https://www.graalvm.org/truffle/javadoc/org/graalvm/polyglot/tck/LanguageProvider.html#createIdentityFunctionSnippet-org.graalvm.polyglot.Context-) can override the default verfication of the TCK `IdentityFunctionTest`.
* Removed deprecated and misspelled method `TruffleStackTrace#getStacktrace`.
* Removed deprecated methods`TruffleStackTraceElement#getStackTrace` and `TruffleStackTraceElement#fillIn` (use methods of `TruffleStackTrace` instead).
* `SlowPathException#fillInStackTrace` is now `final`.
* Added an ability to read a [path separator](https://www.graalvm.org/truffle/javadoc/com/oracle/truffle/api/TruffleLanguage.Env.html#getPathSeparator--) used to separate filenames in a path list.
* `@TruffleBoundary` methods that throw but are not annotated with `@TruffleBoundary(transferToInterpreterOnException=false)` will now transfer to the interpreter only once per `CallTarget` (compilation root).
* Added [TruffleFile.setAttribute](https://www.graalvm.org/truffle/javadoc/com/oracle/truffle/api/TruffleFile.html#setAttribute-com.oracle.truffle.api.TruffleFile.AttributeDescriptor-T-java.nio.file.LinkOption...-) to allow languages to set file attributes.

## Version 19.0.0
* Renamed version 1.0.0 to 19.0.0

## Version 1.0.0 RC15
* This version includes a major revision of the Truffle Interoperability APIs. Most existing APIs for Truffle Interoperability were deprecated. The compatiblity layer may cause significant performance reduction for interoperability calls. 
	* Please see the [Interop Migration Guide](https://github.com/oracle/graal/blob/master/truffle/docs/InteropMigration.md) for an overview and individual `@deprecated` javadoc tags for guidance.
	* Deprecated classes `ForeignAccess`, `Message`, `MessageResolution`, `Resolve` and `KeyInfo`. 
	* The following methods got deprecated:
		* `InteropException.raise`, with libraries there should be no need to convert checked exceptions to runtime exceptions.
		* `TruffleObject.getForeignAccess()`.
	* Introduced new classes: `InteropLibrary` and `InvalidArrayIndexException`.
	* Added `ObjectType.dispatch` to configure the dynamic dispatch and deprecated `ObjectType.getForeignAccessFactory`.
* Added Truffle Library API that allows language implementations to use polymorphic dispatch for receiver types with support for implementation specific caching/profiling with support for uncached dispatch. 
	* Please see the [Truffle Library Tutorial](https://github.com/oracle/graal/blob/master/truffle/docs/TruffleLibraries.md) for further details.
	* Introduced new package: `com.oracle.truffle.api.library`.
* Added `@GenerateUncached` to allow the generation of uncached Truffle DSL nodes accessible via the new static generated method`getUncached()`.
	* Set the default value for @Cached to `"create()"`. This allows `@Cached` to be used without attribute.
	* Added `@Cached(uncached="")` to specify the expression to use for the uncached node.
	* Added `@Cached(allowUncached=true)` to allow the cached expression to be reused as uncached expression. Only necessary if the cached expression is not trivial or there is no `getUncached()` static method in the node.
	* Added `@Cached#parameters` to allow to share the parameter specification for the cached and uncached version of a node.
	* Added `getUncached()` method to the following classes:
        - BranchProfile 
        - ByteValueProfile
        - ConditionProfile
        - DoubleValueProfile
        - FloatValueProfile
        - IntValueProfile 
        - LongValueProfile
        - LoopConditionProfile
        - PrimitiveValueProfile
        - ValueProfile
        - IndirectCallNode
* Truffle DSL can now properly handle checked exceptions in execute methods and specializations.
* Truffle DSL now guarantees to adopt nodes before they are executed in guards. Previously, nodes used in guards were only adopted for their second cached invocation.
* Added `@Cached.Shared` to allow sharing of cached values between specialization and exported Truffle Library methods.
* Added `Node.isAdoptable()` that allows `Node.getParent()` to always remain `null` even if the node is adopted by a parent. This allows to share nodes statically and avoid the memory leak for the parent reference.
* Added `NodeUtil.getCurrentEncapsulatingNode` to access the current encapsulating node in nodes that are not adoptable.
* Added the `Assumption.isValidAssumption` method that allows for simpler checking of assumptions in generated code. 
* Added Truffle DSL option `-Dtruffle.dsl.ignoreCompilerWarnings=true|false`, to ignore Truffle DSL compiler warnings. This is useful and recommended to be used for downstream testing.
* Added `@CachedContext` and `@CachedLanguage` for convenient language and context lookup in specializations or exported methods.
* Added `Node.lookupContextReference(Class)` and `Node.lookupLanguageReference(Class)` that allows for a more convenient lookup.
* Deprecated `RootNode.getLanguage(Class)`, the new language references should be used instead.
* Added `TruffleFile` aware file type detector
    - Added [TruffleFile.FileTypeDetector SPI](https://www.graalvm.org/truffle/javadoc/com/oracle/truffle/api/TruffleFile.FileTypeDetector.html) to detect a file MIME type and a file encoding. A language registering `FileTypeDetector` has to support all the MIME types recognized by the registered detector.
    - Added [TruffleFile.getMimeType method](https://www.graalvm.org/truffle/javadoc/com/oracle/truffle/api/TruffleFile.html#getMimeType--) to obtain a `TruffleFile` MIME type.
    - Added a possibility to set an [encoding in SourceBuilder](https://www.graalvm.org/truffle/javadoc/com/oracle/truffle/api/source/Source.SourceBuilder.html#encoding-java.nio.charset.Charset-)
    - The [Source builders](https://www.graalvm.org/truffle/javadoc/com/oracle/truffle/api/source/Source.html) are sandboxed for files and file URLs.
    - Removed usage of NIO `FileTypeDetector` for MIME type detection, language implementations have to migrate to `TruffleFile.FileTypeDetector`.
* TruffleFile's paths from image building time are translated in image execution time into new paths using Context's FileSystem. The absolute paths pointing to files in language homes in image generation time are resolved using image execution time language homes.
* Added [Env.isPolylgotAccessAllowed()](https://www.graalvm.org/truffle/javadoc/com/oracle/truffle/api/TruffleLanguage.Env.html#isPolyglotAccessAllowed--) to check whether polyglot access (e.g. access to polyglot builtins) is allowed.
* The methods `Env.getPolyglotBindings()` and `Env.importSymbol` and `Env.exportSymbol` now throw a `SecurityException` if polyglot access not allowed.
* Added `DebugValue.isNull()` to check for null values, `DebugValue.execute()` to be able to execute values and `DebugValue.asString()` to get the String from String values.
* Added the [TruffleFile.getAttribute](https://www.graalvm.org/truffle/javadoc/com/oracle/truffle/api/TruffleFile.html#getAttribute-com.oracle.truffle.api.TruffleFile.AttributeDescriptor-java.nio.file.LinkOption...-) method to read a single file's attribute and [TruffleFile.getAttributes] (https://www.graalvm.org/truffle/javadoc/com/oracle/truffle/api/TruffleFile.html#getAttributes-java.util.Collection-java.nio.file.LinkOption...-) method to read file's attributes as a bulk operation.

## Version 1.0.0 RC14
* Removed some deprecated elements:
    - EventBinding.getFilter
    - TruffleLanguage ParsingRequest.getFrame and ParsingRequest.getLocation
    - LoopCountReceiver
    - EventContext.parseInContext
    - NativeLibraryDescriptor.getBindings
    - Instrumenter.attachFactory and Instrumenter.attachListener
    - SuppressFBWarnings
    - TruffleBoundary.throwsControlFlowException
    - DebuggerTester.startEval
    - ExactMath.exact methods
    - TruffleInstrument.toString
    - TruffleInstrument.findMetaObject
    - TruffleInstrument.findSourceLocation
    - constructor of JSONStringBuilder
    - constructor of JSONHelper
    - constructor of CompilerDirectives
    - constructor of ExactMath
    - constructor of Truffle
    - constructor of NodeUtil
    - TruffleException.isTimeout
    - TruffleGraphBuilderPlugins.registerUnsafeLoadStorePlugins
    - TypedObject
    - Node.getLanguage
    - TVMCI.findLanguageClass
    - ExecutionContext and RootNode.getExecutionContext
    - FrameAccess.NONE
    - RootNode.setCalltarget
    - DirectCallNode.call and IndirectCallNode.call
    - FrameInstance.getFrame
    - Node.getAtomicLock
    - ExplodeLoop.merge
    - AcceptMessage
    - RootNode.reportLoopCount
    - GraalTruffleRuntime.getQueuedCallTargets
    - PrimitiveValueProfile.exactCompare
    - BranchProfile.isVisited
    - DebugStackFrame.iterator and DebugStackFrame.getValue
* The [@Option](http://www.graalvm.org/truffle/javadoc/com/oracle/truffle/api/Option.html) annotation can now specify the [stability](https://www.graalvm.org/truffle/javadoc/org/graalvm/options/OptionStability.html) of an option.
* Fixed the case of the method [`TruffleStackTrace.getStacktrace`](https://www.graalvm.org/truffle/javadoc/com/oracle/truffle/api/TruffleStackTrace.html#getStacktrace-java.lang.Throwable-) to `TruffleStackTrace.getStackTrace`.
* Added a getter for [name separator](https://www.graalvm.org/truffle/javadoc/com/oracle/truffle/api/TruffleLanguage.Env.html#getFileNameSeparator--) used by `TruffleFile`'s paths.
* Added support for receiver object in a frame's Scope: [Scope.Builder receiver(String, Object)](https://www.graalvm.org/truffle/javadoc/com/oracle/truffle/api/Scope.Builder.html#receiver-java.lang.String-java.lang.Object-), [Scope.getReceiver()](https://www.graalvm.org/truffle/javadoc/com/oracle/truffle/api/Scope.html#getReceiver--), [Scope.getReceiverName()](https://www.graalvm.org/truffle/javadoc/com/oracle/truffle/api/Scope.html#getReceiverName--) and [DebugScope.getReceiver()](https://www.graalvm.org/truffle/javadoc/com/oracle/truffle/api/debug/DebugScope.html#getReceiver--).
* Added [engine bound TruffleLogger for instruments](file:///Users/tom/Projects/graal/tzezula/graal/truffle/javadoc/com/oracle/truffle/api/instrumentation/TruffleInstrument.Env.html#getLogger-java.lang.String-). The engine bound logger can be used by threads executing without any context.

## Version 1.0.0 RC13
* Added [Debugger.getSessionCount()](https://www.graalvm.org/truffle/javadoc/com/oracle/truffle/api/debug/Debugger.html#getSessionCount--) to return the number of active debugger sessions.
* The [TruffleFile.getName()](https://www.graalvm.org/truffle/javadoc/com/oracle/truffle/api/TruffleFile.html#getName--) returns `null` for root directory.
* `TruffleLanguage` can [register additional services](https://www.graalvm.org/truffle/javadoc/com/oracle/truffle/api/TruffleLanguage.Env.html#registerService-java.lang.Object-). This change also deprecates the automatic registration of the language class as a service.
* Enabled the [experimental monomorphization heuristic](https://github.com/oracle/graal/blob/master/truffle/docs/splitting/) as default. Old heuristic still available as legacy, but will be removed soon.
* Added [TypeDescriptor.instantiable(instanceType, vararg, parameterTypes)](https://www.graalvm.org/truffle/javadoc/org/graalvm/polyglot/tck/TypeDescriptor.html#instantiable-org.graalvm.polyglot.tck.TypeDescriptor-boolean-org.graalvm.polyglot.tck.TypeDescriptor...-) into TCK to support instantiable types.
* The name of an [@Option](http://www.graalvm.org/truffle/javadoc/com/oracle/truffle/api/Option.html) can now start with a lowercase letter.
* Allowed navigation from host class to host symbol (companion object for static members) via the synthetic member `"static"`.
* Moved `getStackTrace` and `fillIn` from [TruffleStackTraceElement](https://www.graalvm.org/truffle/javadoc/com/oracle/truffle/api/TruffleStackTraceElement.html) to [TruffleStackTrace](https://www.graalvm.org/truffle/javadoc/com/oracle/truffle/api/TruffleStackTrace.html).




## Version 1.0.0 RC12
* Fixed: [Env.asHostException()](https://www.graalvm.org/truffle/javadoc/com/oracle/truffle/api/TruffleLanguage.Env.html#asHostException-java.lang.Throwable-) should throw an `IllegalArgumentException` if the provided value is not a host exception.
* Changed host exceptions' [getExceptionObject()](https://www.graalvm.org/truffle/javadoc/com/oracle/truffle/api/TruffleException.html#getExceptionObject--) to return the original host exception object.

## Version 1.0.0 RC11
* `Source` can be created from a relative `TruffleFile`.
* `Source` can be created without content using `Source.CONTENT_NONE` constant.
* `SourceSection` can be created from line/column information by [Source.createSection(startLine,startColumn,endLine,endColumn)](http://www.graalvm.org/truffle/javadoc/com/oracle/truffle/api/source/Source.html#createSection-int-int-int-int-).
* Added [SourceSection.hasLines()](http://www.graalvm.org/truffle/javadoc/com/oracle/truffle/api/source/SourceSection.html#hasLines--), [SourceSection.hasColumns()](http://www.graalvm.org/truffle/javadoc/com/oracle/truffle/api/source/SourceSection.html#hasColumns--) and [SourceSection.hasCharIndex()](http://www.graalvm.org/truffle/javadoc/com/oracle/truffle/api/source/SourceSection.html#hasCharIndex--) to distinguish which positions are defined and which are not.
* `DebuggerSession` [accepts source-path](http://www.graalvm.org/truffle/javadoc/com/oracle/truffle/api/debug/DebuggerSession.html#setSourcePath-java.lang.Iterable-) for source [resolution](http://www.graalvm.org/truffle/javadoc/com/oracle/truffle/api/debug/DebuggerSession.html#resolveSource-com.oracle.truffle.api.source.Source-).
* Added Java interop support for string to primitive type conversion.

## Version 1.0.0 RC10
* Added support for setting current working directory for TruffleFiles, see [Env.setCurrentWorkingDirectory](http://www.graalvm.org/truffle/javadoc/com/oracle/truffle/api/TruffleLanguage.Env.html#setCurrentWorkingDirectory-com.oracle.truffle.api.TruffleFile-)
* Removed deprecated `TruffleLanguage.Env.newSourceBuilder`.
* Added `TruffleLanguage.Env.isPreInitialization` method to determine whether the context is being pre-initialized.
* Added `ArrayUtils` API providing additional array and/or string operations that may be intrinsified by the compiler.
* Added a possibility to obtain a [relative URI](http://www.graalvm.org/truffle/javadoc/com/oracle/truffle/api/TruffleFile.html#toRelativeUri--) for a relative `TruffleFile`.
* Added `ForeignAccess.createAccess` method taking a [supplier of language check node](http://www.graalvm.org/truffle/javadoc/com/oracle/truffle/api/interop/ForeignAccess.html#createAccess-com.oracle.truffle.api.interop.ForeignAccess.StandardFactory-java.util.function.Supplier-), deprecated the `ForeignAccess.create` method with languageCheck `RootNode` parameter.

## Version 1.0.0 RC9

* Added support for setting the `ThreadGroup` and `stackSize` on truffle thread creation in `TruffleLanguage.Env.createThread`.
* Added `Instrumenter.lookupExecutionEventNode()` to find an execution event node inserted at the node's location by an event binding.
* Added `SourceElement.ROOT` and `StepConfig.suspendAnchors()` to tune debugger stepping.
* Added `KeyInfo.READ_SIDE_EFFECTS` and `KeyInfo.WRITE_SIDE_EFFECTS` to inform about side-effects of READ/WRITE messages.
* Added `DebugValue.hasReadSideEffects()` and `DebugValue.hasWriteSideEffects()` to test for side-effects of reading or writing the value.

## Version 1.0.0 RC8

* Added `SuspendedEvent.setReturnValue` to change the return value of the currently executed source location.
* Deprecated `FrameSlot#getIndex` without replacement.
* Added `TruffleInstrument.Env.startServer()` to get a virtual message-based server provided via `MessageTransport` service.
* Added `TruffleFile.relativize`, `TruffleFile.startsWith`, `TruffleFile.endsWith`, `TruffleFile.createLink`,  `TruffleFile.createSymbolicLink`, `TruffleFile.getOwner`, `TruffleFile.getGroup`, `TruffleFile.newDirectoryStream`, `TruffleFile.visit`, `TruffleFile.copy` methods.

## Version 1.0.0 RC7

* Truffle was relicensed from GPLv2 with CPE to Universal Permissive License (UPL).
* Made all Truffle DSL annotations retention policy CLASS instead of RUNTIME. Reflecting DSL annotations at runtime is no longer possible. It is recommended to use `@Introspectable` instead.

* Removed deprecated FrameDescriptor#shallowCopy (deprecated since 1.0.0 RC3).
* Removed deprecated FrameSlot#getFrameDescriptor (deprecated since 1.0.0 RC3).

## Version 1.0.0 RC6

* Added support for byte based sources:
	* Byte based sources may be constructed using a `ByteSequence` or from a `TruffleFile` or `URL`. Whether sources are interpreted as character or byte based sources depends on the specified language.
	* `Source.hasBytes()` and `Source.hasCharacters()` may be used to find out whether a source is character or byte based.
	* Added `Source.getBytes()` to access the contents of byte based sources.
	* `TruffleLanguage.Registration.mimeType` is now deprecated in favor of `TruffleLanguage.Registration.byteMimeTypes` and `TruffleLanguage.Registration.characterMimeTypes`.
	* Added `TruffleLanguage.Registration.defaultMimeType` to define a default MIME type. This is mandatory if a language specifies more than one MIME type.
* `TruffleLanguage.Registration.id()` is now mandatory for all languages and reserved language ids will now be checked by the annotation processor.
* Deprecated Source builders and aligned them with polyglot source builders.
	* e.g. `Source.newBuilder("chars").name("name").language("language").build()` can be translated to `Source.newBuilder("language", "chars", "name").build()`
	* This is a preparation step for removing Truffle source APIs in favor of polyglot Source APIs in a future release.
* Deprecated `Source.getInputStream()`. Use `Source.getCharacters()` or `Source.getBytes()` instead.
* Deprecated `TruffleLanguage.Env.newSourceBuilder(String, TruffleFile)`. Use  `Source.newBuilder(String, TruffleFile)` instead.
* Added `Source.findLanguage` and `Source.findMimeType` to resolve languages and MIME types.
* The method `Source.getMimeType()` might now return `null`. Source builders now support `null` values for `mimeType(String)`.
* A `null` source name will no longer lead to an error but will be translated to `Unnamed`.
* Added `TruffleFile.normalize` to allow explicit normalization of `TruffleFile` paths. `TruffleFile` is no longer normalized by default.
* Added `Message#EXECUTE`, `Message#INVOKE`, `Message#NEW`.
* Deprecated `Message#createExecute(int)`, `Message#createInvoke(int)`, `Message#createNew(int)` as the arity argument is no longer needed. Jackpot rules available (run `mx jackpot --apply`).
* Removed APIs for deprecated packages: `com.oracle.truffle.api.vm`, `com.oracle.truffle.api.metadata`, `com.oracle.truffle.api.interop.java`
* Removed deprecated class `TruffleTCK`.
* Debugger API methods now throw [DebugException](http://www.graalvm.org/truffle/javadoc/com/oracle/truffle/api/debug/DebugException.html) on language failures.
* Deprecated API methods that use `java.beans` package in [AllocationReporter](http://www.graalvm.org/truffle/javadoc/com/oracle/truffle/api/instrumentation/AllocationReporter.html) and [Debugger](http://www.graalvm.org/truffle/javadoc/com/oracle/truffle/api/debug/Debugger.html). New add/remove listener methods were introduced as a replacement.
* [FrameDescriptor](http://www.graalvm.org/truffle/javadoc/com/oracle/truffle/api/frame/FrameDescriptor.html) no longer shares a lock with a RootNode.

## Version 1.0.0 RC5

* Added `TruffleLanguage.Env.isHostFunction`.
* Added Java interop support for converting executable values to legacy functional interfaces without a `@FunctionalInterface` annotation.
* Added `TruffleLogger.getLogger(String)` to obtain the root loger of a language or instrument.
* Introduced per language [context policy](http://www.graalvm.org/truffle/javadoc/com/oracle/truffle/api/TruffleLanguage.ContextPolicy.html). Languages are encouraged to configure the most permissive policy that they can support.
* Added `TruffleLanguage.areOptionsCompatible` to allow customization of the context policy based on options.
* Changed default context policy from SHARED to EXCLUSIVE, i.e. there is one exclusive language instance per polyglot or inner context by default. This can be configured by the language
using the [context policy](http://www.graalvm.org/truffle/javadoc/com/oracle/truffle/api/TruffleLanguage.ContextPolicy.html).
* TruffleInstrument.Env.lookup(LanguagInfo, Class) now requires to be entered in a context for the current thread.
* Removed deprecated FindContextNode (deprecated since 0.25).
* All languages now need to have a public zero argument constructor. Using a static singleton field is no longer supported.
* Renamed and changed the return value of the method for TruffleLanguage.initializeMultiContext to TruffleLanguage.initializeMultipleContexts. The original method remains but is now deprecated.
* Added [SourceSectionFilter#includes](http://www.graalvm.org/truffle/javadoc/com/oracle/truffle/api/instrumentation/SourceSectionFilter.html#includes-com.oracle.truffle.api.nodes.Node-)
* Deprecating `FrameSlot#getKind` and `FrameSlot#setKind` in favor of `FrameDescriptor#getFrameSlotKind` and `FrameDescriptor#setFrameSlotKind`.
* The `FrameDescriptor` is now thread-safe from the moment it is first passed to a RootNode constructor.
  * The list returned by [FrameDescriptor#getSlots](http://www.graalvm.org/truffle/javadoc/com/oracle/truffle/api/frame/FrameDescriptor.html#getSlots--) no longer reflects future changes in the FrameDescriptor. This is an incompatible change.
  * The set returned by [FrameDescriptor#getIdentifiers](http://www.graalvm.org/truffle/javadoc/com/oracle/truffle/api/frame/FrameDescriptor.html#getIdentifiers--) no longer reflects future changes in the FrameDescriptor. This is an incompatible change.
* Added [LanguageInfo#isInteractive](http://www.graalvm.org/truffle/javadoc/com/oracle/truffle/api/nodes/LanguageInfo.html#isInteractive--)
* Added [DebugStackFrame#getLanguage](http://www.graalvm.org/truffle/javadoc/com/oracle/truffle/api/debug/DebugStackFrame.html#getLanguage--)

## Version 1.0.0 RC3

* Removed deprecated ResultVerifier.getDefaultResultVerfier.
* Deprecated `com.oracle.truffle.api.frame.FrameDescriptor.shallowCopy` and `com.oracle.truffle.api.frame.FrameSlot.getFrameDescriptor`
* Added [DebugValue#set](http://www.graalvm.org/truffle/javadoc/com/oracle/truffle/api/debug/DebugValue.html#set-java.lang.Object-) to set primitive values to a debug value.
* Added support for [logging](http://www.graalvm.org/truffle/javadoc/com/oracle/truffle/api/TruffleLogger.html) in Truffle languages and instruments.

## Version 1.0.0 RC2

* Added notification when [multiple language contexts](http://www.graalvm.org/truffle/javadoc/com/oracle/truffle/api/TruffleLanguage.html#initializeMultiContext--) were created for a language instance. Allows languages to invalidate assumptions only valid with a single context. Returning true also allows to enable caching of ASTs per language and not only per context.
* Added [asBoxedGuestValue](http://www.graalvm.org/truffle/javadoc/com/oracle/truffle/api/TruffleLanguage.Env.html#asBoxedGuestValue-java.lang.Object-) method that allows to expose host members for primitive interop values.
* Added default value `"inherit"` to [TruffleLanguage.Registration#version](http://www.graalvm.org/truffle/javadoc/com/oracle/truffle/api/TruffleLanguage.Registration.html#version--) which makes the language to inherit version from [Engine#getVersion](http://www.graalvm.org/truffle/javadoc/org/graalvm/polyglot/Engine.html#getVersion--).
* Changed default value of [TruffleInstrument.Registration#version](http://www.graalvm.org/truffle/javadoc/com/oracle/truffle/api/TruffleInstrument.Registration.html#version--) from `""` to `"inherit"` which makes the instrument to inherit version from [Engine#getVersion](http://www.graalvm.org/truffle/javadoc/org/graalvm/polyglot/Engine.html#getVersion--). An instrument previously not specifying any version will newly get version from Engine.
* Added new annotation @IncomingConverter and @OutgoingConverter to declare methods for [generated wrappers](http://www.graalvm.org/truffle/javadoc/com/oracle/truffle/api/instrumentation/GenerateWrapper.html) that allow to convert values when they are exposed to or introduced by the instrumentation framework.
* The documentation of [FrameDescriptor#getSize](http://www.graalvm.org/truffle/javadoc/com/oracle/truffle/api/frame/FrameDescriptor.html#getSize--) clarifies that it returns the size of an array which is needed for storing all the slots in it using their `FrameSlot#getIndex()` as a position in the array. (The number may be bigger than the number of slots, if some slots are removed.)
* Added an `InstrumentExceptionsAreThrown` engine option to propagate exceptions thrown by instruments.
* Added [Instrumenter.visitLoadedSourceSections](http://www.graalvm.org/truffle/javadoc/com/oracle/truffle/api/instrumentation/Instrumenter.html#visitLoadedSourceSections-com.oracle.truffle.api.instrumentation.SourceSectionFilter-com.oracle.truffle.api.instrumentation.LoadSourceSectionListener-) to be notified about loaded source sections that corresponds to a filter.
* Added [DebugValue#canExecute](http://www.graalvm.org/truffle/javadoc/com/oracle/truffle/api/debug/DebugValue.html#canExecute--) to distinguish executable values and [DebugValue#getProperty](http://www.graalvm.org/truffle/javadoc/com/oracle/truffle/api/debug/DebugValue.html#getProperty-java.lang.String-) to get a property value by its name.
* Removed deprecated `TruffleLanguage.Env.lookupSymbol` method.
* All Truffle source objects are now automatically weakly internalized when created using the source builder. The source builder will now return the same instance for every source where it was previously just equal.
* Added `Source.Builder.cached(boolean)` and `Source.isCached()` to configure caching behavior by source.
* Removed deprecated `Source.getCode()` and `SourceSection.getCode`.

## Version 1.0.0 RC1

* As announced in 0.27 all classes in package com.oracle.truffle.api.vm are now deprecated.
	* Deprecated all classes in com.oracle.truffle.api.vm. Replacements can be found in the org.graalvm.polyglot package.
	* Deprecated all classes in com.oracle.truffle.api.interop.java. Replacements for embedders can be found in org.graalvm.polyglot. Replacements for language implementations can be found in TruffleLanguage.Env. See deprecated documentation on the individual methods for details.
	* Deprecated TruffleTCK. Use the [new TCK](https://github.com/oracle/graal/blob/master/truffle/docs/TCK.md) instead.
	* Deprecated Debugger#find(PolyglotEngine)
	* Added Debugger#find(TruffleInstrument.Env) and Debugger#find(Engine)
* Added [FileSystem](http://www.graalvm.org/truffle/javadoc/org/graalvm/polyglot/io/FileSystem.html) SPI to allow embedder to virtualize TruffleLanguage Input/Output operations.
* Added [EventContext.lookupExecutionEventNodes](http://www.graalvm.org/truffle/javadoc/com/oracle/truffle/api/instrumentation/EventContext.html#lookupExecutionEventNodes-java.util.Collection-) to lookup all execution event nodes created by the bindings at the source location.
* Added `TruffleLanguage#getLanguageHome` to return the language directory in the GraalVM distribution or the location of the language Jar file.
* Added [TryBlockTag](http://www.graalvm.org/truffle/javadoc/com/oracle/truffle/api/instrumentation/StandardTags.TryBlockTag.html) as a new standard tag to mark program locations to be considered as try blocks, that are followed by a catch.
* Added [DebugException](http://www.graalvm.org/truffle/javadoc/com/oracle/truffle/api/debug/DebugException.html), debugger methods that execute guest language code throws that exception and it's possible to [create exception breakpoints](http://www.graalvm.org/truffle/javadoc/com/oracle/truffle/api/debug/Breakpoint.html#newExceptionBuilder-boolean-boolean-) that suspend when guest language exception occurs.
* Added [DebugStackTraceElement](http://www.graalvm.org/truffle/javadoc/com/oracle/truffle/api/debug/DebugStackTraceElement.html) as a representation of exception stack trace.
* Added [Breakpoint.Kind](http://www.graalvm.org/truffle/javadoc/com/oracle/truffle/api/debug/Breakpoint.Kind.html) to distinguish different breakpoint kinds.
* Added [ResultVerifier.getDefaultResultVerifier](http://www.graalvm.org/truffle/javadoc/org/graalvm/polyglot/tck/ResultVerifier.html#getDefaultResultVerifier--).
* Added [addToHostClassPath](http://www.graalvm.org/truffle/javadoc/com/oracle/truffle/api/TruffleLanguage.Env.html#addToHostClassPath-com.oracle.truffle.api.TruffleFile-) method that can be used to allow guest language users to add to the host class path.
* Added new permission TruffleLanguage.Env#isNativeAccessAllowed to control access to the Truffle NFI.
* Changed default permissions in language launchers to full access. The embedding API still defaults to restricted access.
* Added [TruffleInstrument.onFinalize](http://www.graalvm.org/truffle/javadoc/com/oracle/truffle/api/instrumentation/TruffleInstrument.html#onFinalize-com.oracle.truffle.api.instrumentation.TruffleInstrument.Env-) that can be overridden to be notified about closing of Engine, while still having access to other instruments.
* Deprecated `TraceASTJSON` option and related APIs.

## Version 0.33

* This release contains major changes to the instrumentation framework.
	* Deprecated @[Instrumentable](http://www.graalvm.org/truffle/javadoc/com/oracle/truffle/api/instrumentation/Instrumentable.html) and replaced it with [InstrumentableNode](http://www.graalvm.org/truffle/javadoc/com/oracle/truffle/api/instrumentation/InstrumentableNode.html). Please see [InstrumentableNode](http://www.graalvm.org/truffle/javadoc/com/oracle/truffle/api/instrumentation/InstrumentableNode.html) on how to specify instrumentable nodes in 0.32.
	* Added @[GenerateWrapper](http://www.graalvm.org/truffle/javadoc/com/oracle/truffle/api/instrumentation/GenerateWrapper.html) for automatic wrapper generation.
	* Added a [standard expression tag](http://www.graalvm.org/truffle/javadoc/com/oracle/truffle/api/instrumentation/StandardTags.ExpressionTag.html), that allows languages to expose expressions for tools to use.
	* Added the ability to listen to [input values](http://www.graalvm.org/truffle/javadoc/com/oracle/truffle/api/instrumentation/ExecutionEventNode.html#onInputValue-com.oracle.truffle.api.frame.VirtualFrame-com.oracle.truffle.api.instrumentation.EventContext-int-java.lang.Object-) of instrumentable child nodes by specifying [input filters](http://www.graalvm.org/truffle/javadoc/com/oracle/truffle/api/instrumentation/Instrumenter.html#attachExecutionEventFactory-com.oracle.truffle.api.instrumentation.SourceSectionFilter-com.oracle.truffle.api.instrumentation.SourceSectionFilter-T-).
	* Added the the ability to [save](http://www.graalvm.org/truffle/javadoc/com/oracle/truffle/api/instrumentation/ExecutionEventNode.html#saveInputValue-com.oracle.truffle.api.frame.VirtualFrame-int-java.lang.Object-) and [load](http://www.graalvm.org/truffle/javadoc/com/oracle/truffle/api/instrumentation/ExecutionEventNode.html#getSavedInputValues-com.oracle.truffle.api.frame.VirtualFrame-) instrumentable child input values in ExecutionEventNode subclasses.
	* Renamed Instrumenter#attachListener/Factory to Instrumenter#attachExecutionEventListener/Factory. (jackpot rule available)
	* Automatic instrumentation [wrapper generation](http://www.graalvm.org/truffle/javadoc/com/oracle/truffle/api/instrumentation/GenerateWrpper.html) now delegates non execute abstract methods to the delegate node.
	* Added a [Tag](http://www.graalvm.org/truffle/javadoc/com/oracle/truffle/api/instrumentation/Tag.html) base class now required to be used by all tags.
	* Added [tag identifiers](http://www.graalvm.org/truffle/javadoc/com/oracle/truffle/api/instrumentation/Tag.Identifier.html) to allow the [lookup](http://www.graalvm.org/truffle/javadoc/com/oracle/truffle/api/instrumentation/Tag.html#findProvidedTag-com.oracle.truffle.api.nodes.LanguageInfo-java.lang.String-) of language specific tags in tools without compile time dependency to the languguage.
	* Added assertions to verify that instrumentable nodes that are annotated with a standard tag return a source section if their root node returns a source section.
	* Added assertions to verify that execution events always return interop values.
	* Added the ability for instrumentable nodes to a expose a [node object](http://www.graalvm.org/truffle/javadoc/com/oracle/truffle/api//instrumentation/InstrumentableNode.html#getNodeObject--). This object is intended to contain language specific properties of the node.
* Added expression-stepping into debugger APIs. To support debugging of both statements and expressions, following changes were made:
	* Added [SourceElement](http://www.graalvm.org/truffle/javadoc/com/oracle/truffle/api/debug/SourceElement.html) enum to provide a list of source syntax elements known to the debugger.
	* Added [StepConfig](http://www.graalvm.org/truffle/javadoc/com/oracle/truffle/api/debug/StepConfig.html) class to represent a debugger step configuration.
	* Added [Debugger.startSession()](http://www.graalvm.org/truffle/javadoc/com/oracle/truffle/api/debug/Debugger.html#startSession-com.oracle.truffle.api.debug.SuspendedCallback-com.oracle.truffle.api.debug.SourceElement...-) accepting a list of source elments to enable stepping on them.
	* Added [Breakpoint.Builder.sourceElements](http://www.graalvm.org/truffle/javadoc/com/oracle/truffle/api/debug/Breakpoint.Builder.html#sourceElements-com.oracle.truffle.api.debug.SourceElement...-) to specify which source elements will the breakpoint adhere to.
	* Added [SuspendedEvent.getInputValues](http://www.graalvm.org/truffle/javadoc/com/oracle/truffle/api/debug/SuspendedEvent.html#getInputValues--) to get possible input values of the current source element.
	* Removed deprecated methods on [SuspendedEvent](http://www.graalvm.org/truffle/javadoc/com/oracle/truffle/api/debug/SuspendedEvent.html).
* Added column filters on [SourceSectionFilter.Builder](http://www.graalvm.org/truffle/javadoc/com/oracle/truffle/api/instrumentation/SourceSectionFilter.Builder.html) and [Breakpoint.Builder](http://www.graalvm.org/truffle/javadoc/com/oracle/truffle/api/debug/Breakpoint.Builder.html).
* Added [Instrumenter.attachExecuteSourceListener](http://www.graalvm.org/truffle/javadoc/com/oracle/truffle/api/instrumentation/Instrumenter.html#attachExecuteSourceListener-com.oracle.truffle.api.instrumentation.SourceFilter-T-boolean-) to be able to [listen](http://www.graalvm.org/truffle/javadoc/com/oracle/truffle/api/instrumentation/ExecuteSourceListener.html) on [source execution events](http://www.graalvm.org/truffle/javadoc/javadoc/com/oracle/truffle/api/instrumentation/ExecuteSourceEvent.html).
* Added [InstrumentableNode.findNearestNodeAt](http://www.graalvm.org/truffle/javadoc/com/oracle/truffle/api/instrumentation/InstrumentableNode.html#findNearestNodeAt-int-java.util.Set-) to be able to find the nearest tagged node to the given source character index. This is used to auto-correct breakpoint locations.
* Added [Breakpoint.ResolveListener](http://www.graalvm.org/truffle/javadoc/com/oracle/truffle/api/debug/Breakpoint.ResolveListener.html) to listen on breakpoint location resolution. Breakpoints are now resolved after the source is to be executed for the first time and breakpoint location is adjusted to match the nearest instrumentable node.
* Added new DSL annotation @[Executed](http://www.graalvm.org/truffle/javadoc/com/oracle/truffle/api/dsl/Executed.html) that allows to manually specify executed node fields.
* The Truffle Node traversal order was slightly changed to always respect field declaration order (super class before sub class).
* The [Assumption](http://www.graalvm.org/truffle/javadoc/com/oracle/truffle/api/Assumption.html) interface has an additional override for the `invalidate` method to provide a message for debugging purposes.
* Deprecated `KeyInfo.Builder`. Use bitwise constants in the KeyInfo class instead. Introduced new flag KeyInfo.INSERTABLE to indicate that a key can be inserted at a particular location, but it does not yet exist.
* Deprecated `TruffleLanguage#getLanguageGlobal`, implement [top scopes](http://www.graalvm.org/truffle/javadoc/com/oracle/truffle/api/instrumentation/TruffleInstrument.Env.html#findTopScopes-java.lang.String-) instead.
* Deprecated `TruffleLanguage#findExportedSymbol`, use the [polyglot bindings](http://www.graalvm.org/truffle/javadoc/com/oracle/truffle/api/TruffleLanguage.Env.html#getPolyglotBindings--) TruffleLanguage.Env for exporting symbols into the polyglot scope explicitely. The polyglot scope no longer supports implicit exports, they should be exposed using [top scopes](http://www.graalvm.org/truffle/javadoc/com/oracle/truffle/api/instrumentation/TruffleInstrument.Env.html#findTopScopes-java.lang.String-) instead.
* Remove deprecated `TruffleInstrument#describeOptions` and TruffleLanguage#describeOptions
* Remove deprecated `TruffleLanguage.Env#lookupSymbol` without replacement.
* Remove deprecated `TruffleLanguage.Env#importSymbols`, use the polyglot bindings instead.
* Removed deprecated APIs and public debug classes in truffle.api.object and truffle.object packages, respectively.
* Removed internal truffle.object package from javadoc.
* Added the compiler directive [castExact](http://www.graalvm.org/truffle/javadoc/com/oracle/truffle/api/CompilerDirectives.html#castExact-java.lang.Object-java.lang.Class-).
* Added skipped exception types: `IndexOutOfBoundsException`, `BufferOverflowException`, and `BufferUnderflowException`.
* Introduced support for the experimental automated monomorphization feature:
    * The [Node.reportPolymorphicSpecialize](http://www.graalvm.org/truffle/javadoc/com/oracle/truffle/api/nodes/Node.html#reportPolymorphicSpecialize) method which notifies the runtime that a node has specialized to a more polymorphic state.
    * The [ReportPolymorphism](http://www.graalvm.org/truffle/javadoc/com/oracle/truffle/api/dsl/ReportPolymorphism.html) and [ReportPolymorphism.Exclude](http://www.graalvm.org/truffle/javadoc/com/oracle/truffle/api/dsl/ReportPolymorphism.Exclude.html) annotations which the DSL uses to generate (or not generate) calls to [Node.reportPolymorphicSpecialize](http://www.graalvm.org/truffle/javadoc/com/oracle/truffle/api/nodes/Node.html#reportPolymorphicSpecialize--).
* Added `TruffleException.getSourceLocation()` for syntax errors which don't have a `Node`.
* Changed member lookup on `Class` host objects (as obtained by e.g. `obj.getClass()`) to expose `Class` instance members, while `TruffleLanguage.Env.lookupHostSymbol(String)` returns a companion object providing the static members of the class and serving as a constructor.



## Version 0.32

* Added [SuspendAnchor](http://www.graalvm.org/truffle/javadoc/com/oracle/truffle/api/debug/SuspendAnchor.html) enum class that describes where, within a guest language source section, the suspend position is and [Breakpoint.Builder.suspendAnchor()](http://www.graalvm.org/truffle/javadoc/com/oracle/truffle/api/debug/Breakpoint.Builder.html#suspendAnchor-com.oracle.truffle.api.debug.SuspendAnchor-) to be able to break before or after the source section.
* Deprecated `SuspendedEvent.isHaltedBefore()`, [SuspendedEvent.getSuspendAnchor()](http://www.graalvm.org/truffle/javadoc/com/oracle/truffle/api/debug/SuspendedEvent.html#getSuspendAnchor--) is to be used instead.
* Added new interop message [REMOVE](http://www.graalvm.org/truffle/javadoc/com/oracle/truffle/api/interop/Message.html#REMOVE) with the appropriate foreign access methods [ForeignAccess.sendRemove](http://www.graalvm.org/truffle/javadoc/com/oracle/truffle/api/interop/ForeignAccess.html#sendRemove-com.oracle.truffle.api.nodes.Node-com.oracle.truffle.api.interop.TruffleObject-java.lang.Object-) and [KeyInfo.isRemovable flag](http://www.graalvm.org/truffle/javadoc/com/oracle/truffle/api/interop/KeyInfo.html#isRemovable-int-).
* Added [SourceFilter](http://www.graalvm.org/truffle/javadoc/com/oracle/truffle/api/instrumentation/SourceFilter.html) for source-only based filtering in instrumentation.
* Changed semantics of [UnexpectedResultException](http://www.graalvm.org/truffle/javadoc/com/oracle/truffle/api/nodes/UnexpectedResultException.html) when used in [Specialization#rewriteOn](http://www.graalvm.org/truffle/javadoc/com/oracle/truffle/api/dsl/Specialization.html#rewriteOn--) to indicate that a result is already available and no other specialization methods need to be invoked in Truffle DSL.

## Version 0.31

* Removed deprecated `com.oracle.truffle.api.source.LineLocation` class.
* Added `RootNode#isCaptureFramesForTrace()` to allow subclasses to configure capturing of frames in `TruffleException` instances and `TruffleStackTraceElement#getFrame()` to access the captured frames.
* [MaterializedFrame](http://www.graalvm.org/truffle/javadoc/com/oracle/truffle/api/frame/MaterializedFrame.html) changed to extend [VirtualFrame](http://www.graalvm.org/truffle/javadoc/com/oracle/truffle/api/frame/VirtualFrame.html), to be able to call methods taking `VirtualFrame` from behind Truffle boundary.
* Added [ExecutableNode](http://www.graalvm.org/truffle/javadoc/com/oracle/truffle/api/nodes/ExecutableNode.html), [TruffleLanguage.parse(InlineParsingRequest)](http://www.graalvm.org/truffle/javadoc/com/oracle/truffle/api/TruffleLanguage.html#parse-com.oracle.truffle.api.TruffleLanguage.InlineParsingRequest-) and [TruffleInstrument.Env.parseInline](http://www.graalvm.org/truffle/javadoc/com/oracle/truffle/api/instrumentation/TruffleInstrument.Env.html#parseInline-com.oracle.truffle.api.source.Source-com.oracle.truffle.api.nodes.Node-com.oracle.truffle.api.frame.MaterializedFrame-) to parse an inline code snippet at the provided location and produce an AST fragment that can be executed using frames valid at the provided location. `ParsingRequest.getLocation()` and `ParsingRequest.getFrame()` methods were deprecated in favor of `InlineParsingRequest`, `EventContext.parseInContext()` was deprecated in favor of `TruffleInstrument.Env.parseInline()`.
* [RootNode](http://www.graalvm.org/truffle/javadoc/com/oracle/truffle/api/nodes/RootNode.html) now extends [ExecutableNode](http://www.graalvm.org/truffle/javadoc/com/oracle/truffle/api/nodes/ExecutableNode.html).
* Removed deprecated methods `TruffleLanguage.parse(Source, Node, String...)` and `TruffleLanguage.evalInContext(Source, Node, MaterializedFrame)` and constructor `RootNode(Class, SourceSection, FrameDescriptor)`.
* Java Interop now wraps exceptions thrown by Java method invocations in host exceptions.
* Added [JavaInterop.isHostException](http://www.graalvm.org/truffle/javadoc/com/oracle/truffle/api/interop/java/JavaInterop.html#isHostException-java.lang.Throwable-) and [JavaInterop.asHostException](http://www.graalvm.org/truffle/javadoc/com/oracle/truffle/api/interop/java/JavaInterop.html#asHostException-java.lang.Throwable-) to identify and unwrap host exceptions, respectively.
* Added support for `TruffleLanguage` context pre-initialization in the native image. To support context pre-initialization a language has to implement the [patchContext](http://www.graalvm.org/truffle/javadoc/com/oracle/truffle/api/TruffleLanguage#patchContext-C-com.oracle.truffle.api.TruffleLanguage.Env-) method.
* The profiler infrastructure (`CPUSampler`, `CPUTracer` and `MemoryTracer`) moved to a new tools suite.
* Added [LanguageInfo.isInternal](http://www.graalvm.org/truffle/javadoc/com/oracle/truffle/api/nodes/LanguageInfo.html#isInternal--)
* Removed special Java interop support for `java.util.Map`.
* Added a mechanism to unwind execution nodes in instrumentation by [EventContext.createUnwind](http://www.graalvm.org/truffle/javadoc/com/oracle/truffle/api/instrumentation/EventContext.html#createUnwind-java.lang.Object-), [ExecutionEventListener.onUnwind](http://www.graalvm.org/truffle/javadoc/com/oracle/truffle/api/instrumentation/ExecutionEventListener.html#onUnwind-com.oracle.truffle.api.instrumentation.EventContext-com.oracle.truffle.api.frame.VirtualFrame-java.lang.Object-), [ExecutionEventNode.onUnwind](http://www.graalvm.org/truffle/javadoc/com/oracle/truffle/api/instrumentation/ExecutionEventNode.html#onUnwind-com.oracle.truffle.api.frame.VirtualFrame-java.lang.Object-) and [ProbeNode.onReturnExceptionalOrUnwind](http://www.graalvm.org/truffle/javadoc/com/oracle/truffle/api/instrumentation/ProbeNode.html#onReturnExceptionalOrUnwind-com.oracle.truffle.api.frame.VirtualFrame-java.lang.Throwable-boolean-). [ProbeNode.UNWIND_ACTION_REENTER](http://www.graalvm.org/truffle/javadoc/com/oracle/truffle/api/instrumentation/ProbeNode.html#UNWIND_ACTION_REENTER) constant added.
* Deprecated `ProbeNode.onReturnExceptional()` in favor of `ProbeNode.onReturnExceptionalOrUnwind()`.
* The wrapper node specification has changed, see [ProbeNode](http://www.graalvm.org/truffle/javadoc/com/oracle/truffle/api/instrumentation/ProbeNode.html). If the annotation processor is used (`@Instrumentable` annotation) then just a recompile is required. Manually written wrappers need to be updated.
* Added [SuspendedEvent.prepareUnwindFrame](http://www.graalvm.org/truffle/javadoc/com/oracle/truffle/api/debug/SuspendedEvent.html#prepareUnwindFrame-com.oracle.truffle.api.debug.DebugStackFrame-) to unwind frame(s) during debugging.
* Added [DebuggerTester](http://www.graalvm.org/truffle/javadoc/com/oracle/truffle/api/debug/DebuggerTester.html#DebuggerTester-org.graalvm.polyglot.Context.Builder-) constructor that takes `Context.Builder`.
* Removed deprecated [DebuggerTester](http://www.graalvm.org/truffle/javadoc/com/oracle/truffle/api/debug/DebuggerTester.html) constructor that takes the legacy `PolyglotEngine.Builder`.
* Removed deprecated methods in `JavaInterop`: `isNull`, `isArray`, `isBoxed`, `unbox`, `getKeyInfo`.
* Disallowed `null` as `FrameSlot` identifier.
* Removed deprecated `FrameSlot` constructor and `FrameDescriptor.create` methods.
* Changed the behavior of exception handling (TruffleException) to capture stack frames lazily

## Version 0.30

* Truffle languages are being [finalized](http://www.graalvm.org/truffle/javadoc/com/oracle/truffle/api/TruffleLanguage##finalizeContext-C-) before disposal. This allows languages to run code with all languages still in a valid state. It is no longer allowed to access other languages during language disposal.
* Truffle languages can now declare dependent languages. This allows to take influence on the disposal order.
* All classes of the [com.oracle.truffle.api.metadata](http://www.graalvm.org/truffle/javadoc/com/oracle/truffle/api/metadata/package-summary.html) package were deprecated. As a replacement use [Scope](http://www.graalvm.org/truffle/javadoc/com/oracle/truffle/api/Scope.html), [TruffleLanguage.findLocalScopes](http://www.graalvm.org/truffle/javadoc/com/oracle/truffle/api/TruffleLanguage.html#findLocalScopes-C-com.oracle.truffle.api.nodes.Node-com.oracle.truffle.api.frame.Frame-) and [TruffleInstrument.Env.findLocalScopes](http://www.graalvm.org/truffle/javadoc/com/oracle/truffle/api/instrumentation/TruffleInstrument.Env.html#findLocalScopes-com.oracle.truffle.api.nodes.Node-com.oracle.truffle.api.frame.Frame-) instead.
* Added the ability to access [top scopes](http://www.graalvm.org/truffle/javadoc/com/oracle/truffle/api/instrumentation/TruffleInstrument.Env.html#findTopScopes-java.lang.String-) of languages and [exported symbols](http://www.graalvm.org/truffle/javadoc/com/oracle/truffle/api/instrumentation/TruffleInstrument.Env.html#getExportedSymbols--) of the polyglot scope using the instrumentation API.
* Added the ability to access [top scopes](http://www.graalvm.org/truffle/javadoc/com/oracle/truffle/api/debug/DebuggerSession.html#getTopScope-java.lang.String-) and [exported symbols](http://www.graalvm.org/truffle/javadoc/com/oracle/truffle/api/debug/DebuggerSession.html#getExportedSymbols--) using the debugger API.
* Added the [and](graal/truffle/javadoc/com/oracle/truffle/api/instrumentation/SourceSectionFilter.Builder.html#and-com.oracle.truffle.api.instrumentation.SourceSectionFilter-) method to the [SourceSectionFilter Builder](http://www.graalvm.org/truffle/javadoc/com/oracle/truffle/api/instrumentation/SourceSectionFilter.Builder.html) which allows composing filters.
* Added the new profiler infrastructure, including the [CPU sampler](http://www.graalvm.org/truffle/javadoc/com/oracle/truffle/tools/profiler/CPUSampler.html), [CPU tracer](http://www.graalvm.org/truffle/javadoc/com/oracle/truffle/tools/profiler/CPUTracer.html) and an experimental [Memory tracer](http://www.graalvm.org/truffle/javadoc/com/oracle/truffle/tools/profiler/MemoryTracer.html).
* Added a new [TCK SPI](https://github.com/graalvm/graal/blob/master/truffle/docs/TCK.md) based on the org.graalvm.polyglot API to test a language inter-operability. To test the language inter-operability implement the [LanguageProvider](http://www.graalvm.org/truffle/javadoc/org/graalvm/polyglot/tck/LanguageProvider.html).
* Removed all deprecated API in com.oracle.truffle.api.dsl.
* New interop messages [HAS_KEYS](http://www.graalvm.org/truffle/javadoc/com/oracle/truffle/api/interop/Message.html#HAS_KEYS) and [IS_INSTANTIABLE](http://www.graalvm.org/truffle/javadoc/com/oracle/truffle/api/interop/Message.html#IS_INSTANTIABLE) added, with the appropriate foreign access methods [ForeignAccess.sendHasKeys](http://www.graalvm.org/truffle/javadoc/com/oracle/truffle/api/interop/ForeignAccess.html#sendHasKeys-com.oracle.truffle.api.nodes.Node-com.oracle.truffle.api.interop.TruffleObject-) and [ForeignAccess.sendIsInstantiable](http://www.graalvm.org/truffle/javadoc/com/oracle/truffle/api/interop/ForeignAccess.html#sendIsInstantiable-com.oracle.truffle.api.nodes.Node-com.oracle.truffle.api.interop.TruffleObject-).
* New interop foreign access factory [ForeignAccess.StandardFactory](http://www.graalvm.org/truffle/javadoc/com/oracle/truffle/api/interop/ForeignAccess.StandardFactory.html) replaces the version-specific factories, the deprecated ForeignAccess.Factory10 and ForeignAccess.Factory18 were removed, ForeignAccess.Factory26 was deprecated.
* [@MessageResolution](http://www.graalvm.org/truffle/javadoc/com/oracle/truffle/api/interop/MessageResolution.html) automatically applies default value to boolean HAS/IS messages depending on presence of message handlers of corresponding messages.
* Added instrumentation API for listening on contexts and threads changes: [Instrumenter.attachContextsListener](http://www.graalvm.org/truffle/javadoc/com/oracle/truffle/api/instrumentation/Instrumenter.html#attachContextsListener-T-boolean-), [ContextsListener](http://www.graalvm.org/truffle/javadoc/com/oracle/truffle/api/instrumentation/ContextsListener.html), [Instrumenter.attachThreadsListener](http://www.graalvm.org/truffle/javadoc/com/oracle/truffle/api/instrumentation/Instrumenter.html#attachThreadsListener-T-boolean-) and [ThreadsListener](http://www.graalvm.org/truffle/javadoc/com/oracle/truffle/api/instrumentation/ThreadsListener.html).
* Added debugger representation of a context [DebugContext](http://www.graalvm.org/truffle/javadoc/com/oracle/truffle/api/debug/DebugContext.html) and API for listening on contexts and threads changes: [DebuggerSession.setContextsListener](http://www.graalvm.org/truffle/javadoc/com/oracle/truffle/api/debug/DebuggerSession.html#setContextsListener-com.oracle.truffle.api.debug.DebugContextsListener-boolean-), [DebugContextsListener](http://www.graalvm.org/truffle/javadoc/com/oracle/truffle/api/debug/DebugContextsListener.html), [DebuggerSession.setThreadsListener](http://www.graalvm.org/truffle/javadoc/com/oracle/truffle/api/debug/DebuggerSession.html#setThreadsListener-com.oracle.truffle.api.debug.DebugThreadsListener-boolean-) and [DebugThreadsListener](http://www.graalvm.org/truffle/javadoc/com/oracle/truffle/api/debug/DebugThreadsListener.html).
* Added [TruffleContext.getParent](http://www.graalvm.org/truffle/javadoc/com/oracle/truffle/api/TruffleContext.html#getParent--) to provide the hierarchy of inner contexts.
* Added [TruffleLanguage.Env.getContext](http://www.graalvm.org/truffle/javadoc/com/oracle/truffle/api/TruffleLanguage.Env.html#getContext--) for use by language implementations to obtain the environment's polyglot context.

## Version 0.29

* [SourceSectionFilter.Builder.includeInternal](http://www.graalvm.org/truffle/javadoc/com/oracle/truffle/api/instrumentation/SourceSectionFilter.Builder.html#includeInternal-boolean-) added to be able to exclude internal code from instrumentation.
* Debugger step filtering is extended with [include of internal code](http://www.graalvm.org/truffle/javadoc/com/oracle/truffle/api/debug/SuspensionFilter.Builder.html#includeInternal-boolean-) and [source filter](http://www.graalvm.org/truffle/javadoc/com/oracle/truffle/api/debug/SuspensionFilter.Builder.html#sourceIs-java.util.function.Predicate-). By default, debugger now does not step into internal code, unless a step filter that is set to include internal code is applied.
* [DebugScope.getSourceSection](http://www.graalvm.org/truffle/javadoc/com/oracle/truffle/api/debug/DebugScope.html#getSourceSection--) added to provide source section of a scope.

## Version 0.28
4-Oct-2017

* Truffle languages may support [access](http://www.graalvm.org/truffle/javadoc/com/oracle/truffle/api/TruffleLanguage.html#isThreadAccessAllowed-java.lang.Thread-boolean-) to contexts from multiple threads at the same time. By default the language supports only single-threaded access.
* Languages now need to use the language environment to [create](http://www.graalvm.org/truffle/javadoc/com/oracle/truffle/api/TruffleLanguage.Env.html#createThread-java.lang.Runnable-) new threads for a context. Creating Threads using the java.lang.Thread constructor is no longer allowed and will be blocked in the next release.
* Added `JavaInterop.isJavaObject(Object)` method overload.
* Deprecated helper methods in `JavaInterop`: `isNull`, `isArray`, `isBoxed`, `unbox`, `getKeyInfo`. [ForeignAccess](http://www.graalvm.org/truffle/javadoc/com/oracle/truffle/api/interop/ForeignAccess.html) already provides equivalent methods: `sendIsNull`, `sendIsArray`, `sendIsBoxed`, `sendUnbox`, `sendKeyInfo`, respectively.
* Deprecated all String based API in Source and SourceSection and replaced it with CharSequence based APIs. Automated migration with Jackpot rules is available (run `mx jackpot --apply`).
* Added [Source.Builder.language](http://www.graalvm.org/truffle/javadoc/com/oracle/truffle/api/source/Source.Builder.html#language-java.lang.String-) and [Source.getLanguage](http://www.graalvm.org/truffle/javadoc/com/oracle/truffle/api/source/Source.html#getLanguage--) to be able to set/get source langauge in addition to MIME type.
* Added the [inCompilationRoot](http://www.graalvm.org/truffle/javadoc/com/oracle/truffle/api/CompilerDirectives.html#inCompilationRoot--) compiler directive.
* Deprecated TruffleBoundary#throwsControlFlowException and introduced TruffleBoundary#transferToInterpreterOnException.

## Version 0.27
16-Aug-2017

* The Truffle API now depends on the Graal SDK jar to also be on the classpath.
* Added an implementation of org.graalvm.polyglot API in Truffle.
* API classes in com.oracle.truffe.api.vm package will soon be deprecated. Use the org.graalvm.polyglot API instead.
* Added [SourceSectionFilter.Builder](http://www.graalvm.org/truffle/javadoc/com/oracle/truffle/api/instrumentation/SourceSectionFilter.Builderhtml).`rootNameIs(Predicate<String>)` to filter for source sections based on the name of the RootNode.
* Added [AllocationReporter](http://www.graalvm.org/truffle/javadoc/com/oracle/truffle/api/instrumentation/AllocationReporter.html) as a service for guest languages to report allocation of guest language values.
* Added [Instrumenter.attachAllocationListener](http://www.graalvm.org/truffle/javadoc/com/oracle/truffle/api/instrumentation/Instrumenter.html#attachAllocationListener-com.oracle.truffle.api.instrumentation.AllocationEventFilter-T-), [AllocationEventFilter](http://www.graalvm.org/truffle/javadoc/com/oracle/truffle/api/instrumentation/AllocationEventFilter.html), [AllocationListener](http://www.graalvm.org/truffle/javadoc/com/oracle/truffle/api/instrumentation/AllocationListener.html) and [AllocationEvent](http://www.graalvm.org/truffle/javadoc/com/oracle/truffle/api/instrumentation/AllocationEvent.html) for profilers to be able to track creation and size of guest language values.
* Added [RootNode.getCurrentContext](http://www.graalvm.org/truffle/javadoc/com/oracle/truffle/api/nodes/RootNode.html), [TruffleLanguage.getCurrentLanguage(Class)](http://www.graalvm.org/truffle/javadoc/com/oracle/truffle/api/TruffleLanguage.html), [TruffleLanguage.getCurrentContext(Class)](http://www.graalvm.org/truffle/javadoc/com/oracle/truffle/api/TruffleLanguage.html) to allow static lookups of the language and context.
* Added an id property to [TruffleLanguage.Registration](http://www.graalvm.org/truffle/javadoc/com/oracle/truffle/api/TruffleLanguage.Registration#id) to specify a unique identifier for each language. If not specified getName().toLowerCase() will be used. The registration id will be mandatory in future releases.
* Added an internal property to [TruffleLanguage.Registration](http://www.graalvm.org/truffle/javadoc/com/oracle/truffle/api/TruffleLanguage.Registration#internal) to specify whether a language is intended for internal use only. For example the Truffle Native Function Interface is a language that should be used from other languages only.
* Added an internal property to [TruffleInstrument.Registration](http://www.graalvm.org/truffle/javadoc/com/oracle/truffle/api/instrumentation/TruffleInstrument.Registration#internal) to specify whether a internal is intended for internal use by other instruments or languages only.
* Added the ability to describe options for languages and instruments using [TruffleLanguage.getOptionDescriptors()](http://www.graalvm.org/truffle/javadoc/com/oracle/truffle/api/TruffleLanguage.html) and [TruffleInstrument.getOptionDescriptors](http://www.graalvm.org/truffle/javadoc/com/oracle/truffle/api/instrumentation/TruffleInstrument.html). User provided options are available to the language using TruffleLanguage.Env.getOptions() and TruffleInstrument.Env.getOptions().
* Added JavaInterop.isJavaObject(TruffleObject) and JavaInterop.asJavaObject(TruffleObject) to check and convert back to host language object from a TruffleObject.
* Added [TruffleException](http://www.graalvm.org/truffle/javadoc/com/oracle/truffle/api/TruffleException.html) to allow languages to throw standardized error information.
* [Guest language stack traces](http://www.graalvm.org/truffle/javadoc/com/oracle/truffle/api/TruffleStackTraceElement.html) are now collected automatically for each exception thrown and passed through a CallTarget.
* Added RootNode.isInternal to indicate if a RootNode is considered internal and should not be shown to the guest language programmer.
* Added TruffleLanguage.lookupSymbol to be implemented by languages to support language agnostic lookups in the top-most scope.
* Added TruffleLanguage.Env.getApplicationArguments() to access application arguments specified by the user.
* Added [@Option](http://www.graalvm.org/truffle/javadoc/com/oracle/truffle/api/Option.html) annotation to allow simple declaration of options in TruffleLanguage or TruffleInstrument subclasses.
* Added [TruffleLanguage.RunWithPolyglotRule](http://www.graalvm.org/truffle/javadoc/com/oracle/truffle/tck/TruffleRunner.RunWithPolyglotRule.html) JUnit rule to allow running unit tests in the context of a polyglot engine.
* Added implementationName property to [TruffleLanguage.Registration](http://www.graalvm.org/truffle/javadoc/com/oracle/truffle/api/TruffleLanguage.Registration#implementationName) to specify a human readable name of the language implementation name.
* Added TruffleLanguage.Env.lookupSymbol(String) to be used by other languages to support language lookups in their top-most scope.
* Added TruffleLanguage.Env.lookupHostSymbol(String) to be used by other languages to support language lookups from the host language.
* Added TruffleLanguage.Env.isHostLookupAllowed() to find out whether host lookup is generally allowed.
* Added Node#notifyInserted(Node) to notify the instrumentation framework about changes in the AST after the first execution.
* Added TruffleLanguage.Env.newContextBuilder() that allows guest languages to create inner language contexts/environments by returning TruffleContext instances.
* Added a concept of breakpoints shared accross sessions, associated with Debugger instance: [Debugger.install](http://www.graalvm.org/truffle/javadoc/com/oracle/truffle/api/debug/Debugger.html#install-com.oracle.truffle.api.debug.Breakpoint-), [Debugger.getBreakpoints](http://www.graalvm.org/truffle/javadoc/com/oracle/truffle/api/debug/Debugger.html#getBreakpoints--) and a possibility to listen on breakpoints changes: [Debugger.PROPERTY_BREAKPOINTS](http://www.graalvm.org/truffle/javadoc/com/oracle/truffle/api/debug/Debugger.html#PROPERTY_BREAKPOINTS), [Debugger.addPropertyChangeListener](http://www.graalvm.org/truffle/javadoc/com/oracle/truffle/api/debug/Debugger.html#addPropertyChangeListener-java.beans.PropertyChangeListener-) and [Debugger.removePropertyChangeListener](http://www.graalvm.org/truffle/javadoc/com/oracle/truffle/api/debug/Debugger.html#removePropertyChangeListener-java.beans.PropertyChangeListener-). [Breakpoint.isModifiable](http://www.graalvm.org/truffle/javadoc/com/oracle/truffle/api/debug/Breakpoint.html#isModifiable--) added to be able to distinguish the shared read-only copy of installed Breakpoints.
* [TruffleInstrument.Env.getLanguages()](http://www.graalvm.org/truffle/javadoc/com/oracle/truffle/api/instrumentation/TruffleInstrument.Env.html#getLanguages--) returns languages by their IDs instead of MIME types when the new polyglot API is used.
* Deprecated [ExactMath.addExact(int, int)](http://www.graalvm.org/truffle/javadoc/com/oracle/truffle/api/ExactMath.html#addExact-int-int-), [ExactMath.addExact(long, long)](http://www.graalvm.org/truffle/javadoc/com/oracle/truffle/api/ExactMath.html#addExact-long-long-), [ExactMath.subtractExact(int, int)](http://www.graalvm.org/truffle/javadoc/com/oracle/truffle/api/ExactMath.html#subtractExact-int-int-), [ExactMath.subtractExact(long, long)](http://www.graalvm.org/truffle/javadoc/com/oracle/truffle/api/ExactMath.html#subtractExact-long-long-), [ExactMath.multiplyExact(int, int)](http://www.graalvm.org/truffle/javadoc/com/oracle/truffle/api/ExactMath.html#multiplyExact-int-int-), [ExactMath.multiplyExact(long, long)](http://www.graalvm.org/truffle/javadoc/com/oracle/truffle/api/ExactMath.html#multiplyExact-long-long-). Users can replace these with java.lang.Math utilities of same method names.

## Version 0.26
18-May-2017

* Language can provide additional services and instruments can [look them up](http://www.graalvm.org/truffle/javadoc/com/oracle/truffle/api/instrumentation/TruffleInstrument.Env.html#lookup).
* Renamed `DebugValue.isWriteable` to [DebugValue.isWritable](http://www.graalvm.org/truffle/javadoc/com/oracle/truffle/api/debug/DebugValue.html#isWritable--) to fix spelling.
* [Breakpoint.setCondition](http://www.graalvm.org/truffle/javadoc/com/oracle/truffle/api/debug/Breakpoint.html#setCondition-java.lang.String-) does not throw the IOException any more.
* Added new message [Message.KEY_INFO](http://www.graalvm.org/truffle/javadoc/com/oracle/truffle/api/interop/Message.html#KEY_INFO), and an argument to [Message.KEYS](http://www.graalvm.org/truffle/javadoc/com/oracle/truffle/api/interop/Message.html#KEYS) specifying whether internal keys should be provided. The appropriate foreign access [ForeignAccess.sendKeyInfo](http://www.graalvm.org/truffle/javadoc/com/oracle/truffle/api/interop/ForeignAccess.html#sendKeyInfo-com.oracle.truffle.api.nodes.Node-com.oracle.truffle.api.interop.TruffleObject-java.lang.Object-), [ForeignAccess.sendKeys](http://www.graalvm.org/truffle/javadoc/com/oracle/truffle/api/interop/ForeignAccess.html#sendKeys-com.oracle.truffle.api.nodes.Node-com.oracle.truffle.api.interop.TruffleObject-boolean-) and a new factory [ForeignAccess.Factory26](http://www.graalvm.org/truffle/javadoc/com/oracle/truffle/api/interop/ForeignAccess.Factory26.html).
* A new [KeyInfo](http://www.graalvm.org/truffle/javadoc/com/oracle/truffle/api/interop/KeyInfo.html) utility class added to help with dealing with bit flags.
* Added new Java interop utility methods: [JavaInterop.getKeyInfo](http://www.graalvm.org/truffle/javadoc/com/oracle/truffle/api/interop/java/JavaInterop.html#getKeyInfo-com.oracle.truffle.api.interop.TruffleObject-java.lang.Object-) and [JavaInterop.getMapView](http://www.graalvm.org/truffle/javadoc/com/oracle/truffle/api/interop/java/JavaInterop.html#getMapView-java.util.Map-boolean-).
* Added [metadata](http://www.graalvm.org/truffle/javadoc/com/oracle/truffle/api/metadata/package-summary.html) package, intended for APIs related to guest language structure and consumed by tools.
* Added [ScopeProvider](http://www.graalvm.org/truffle/javadoc/com/oracle/truffle/api/metadata/ScopeProvider.html) to provide a hierarchy of scopes enclosing the given node. The scopes are expected to contain variables valid at the associated node.
* Added [Scope](http://www.graalvm.org/truffle/javadoc/com/oracle/truffle/api/metadata/Scope.html) for instruments to get a list of scopes enclosing the given node. The scopes contain variables valid at the provided node.
* Added [DebugScope](http://www.graalvm.org/truffle/javadoc/com/oracle/truffle/api/debug/DebugScope.html), [DebugStackFrame.getScope](http://www.graalvm.org/truffle/javadoc/com/oracle/truffle/api/debug/DebugStackFrame.html#getScope--) and [DebugValue.getScope](http://www.graalvm.org/truffle/javadoc/com/oracle/truffle/api/debug/DebugValue.html#getScope--) to allow debuggers to retrieve the scope information and associated variables.
* Deprecated [DebugStackFrame.iterator](http://www.graalvm.org/truffle/javadoc/com/oracle/truffle/api/debug/DebugStackFrame.html) and [DebugStackFrame.getValue](http://www.graalvm.org/truffle/javadoc/com/oracle/truffle/api/debug/DebugStackFrame.html), [DebugStackFrame.getScope](http://www.graalvm.org/truffle/javadoc/com/oracle/truffle/api/debug/DebugStackFrame.html#getScope--) is to be used instead.
* Added [Cached.dimensions()](http://www.graalvm.org/truffle/javadoc/com/oracle/truffle/api/dsl/Cached.html) to specify compilation finalness of cached arrays.
* [SuspendedEvent.prepareStepOut](http://www.graalvm.org/truffle/javadoc/com/oracle/truffle/api/debug/SuspendedEvent.html#prepareStepOut-int-) has a `stepCount` argument for consistency with other prepare methods. The no-argument method is deprecated.
* Multiple calls to `SuspendedEvent.prepare*()` methods accumulate the requests to create a composed action. This allows creation of debugging meta-actions.
* [JavaInterop.toJavaClass](http://www.graalvm.org/truffle/javadoc/com/oracle/truffle/api/interop/java/JavaInterop.html#toJavaClass) can find proper Java class for a wrapped object
* Added environment methods TruffleLanguage.Env.getLanguages(), TruffleLanguage.Env.getInstruments(), TruffleInstrument.Env.getLanguages(), TruffleInstrument.Env.getInstruments() that allows languages or instruments to inspect some basic information about other installed languages or instruments.
* Added lookup methods TruffleLanguage.Env.lookup(LanguageInfo, Class), TruffleLanguage.Env.lookup(InstrumentInfo, Class), TruffleInstrument.Env.lookup(LanguageInfo, Class) and TruffleInstrument.Env.lookup(InstrumentInfo, Class) that allows the exchange of services between instruments and languages.
* Added [EventContext.isLanguageContextInitialized](http://www.graalvm.org/truffle/javadoc/com/oracle/truffle/api/instrumentation/EventContext.html#isLanguageContextInitialized--) to be able to test language context initialization in instruments.
* Added [SuspensionFilter](http://www.graalvm.org/truffle/javadoc/com/oracle/truffle/api/debug/SuspensionFilter.html) class, [DebuggerSession.setSteppingFilter](http://www.graalvm.org/truffle/javadoc/com/oracle/truffle/api/debug/DebuggerSession.html#setSteppingFilter-com.oracle.truffle.api.debug.SuspensionFilter-) and [SuspendedEvent.isLanguageContextInitialized](http://www.graalvm.org/truffle/javadoc/com/oracle/truffle/api/debug/SuspendedEvent.html#isLanguageContextInitialized--) to be able to ignore language context initialization during debugging.

## Version 0.25
3-Apr-2017

* Added [Instrumenter.attachOutConsumer](http://www.graalvm.org/truffle/javadoc/com/oracle/truffle/api/instrumentation/Instrumenter.html#attachOutConsumer-T-) and [Instrumenter.attachErrConsumer](http://www.graalvm.org/truffle/javadoc/com/oracle/truffle/api/instrumentation/Instrumenter.html#attachErrConsumer-T-) to receive output from executions run in the associated PolyglotEngine.
* [JavaInterop.asTruffleObject](http://www.graalvm.org/truffle/javadoc/com/oracle/truffle/api/interop/java/JavaInterop.html#asTruffleObject-java.lang.Object-) lists methods as keys
* Deprecated `TypedObject` interface
* Added [PolyglotRuntime](http://www.graalvm.org/truffle/javadoc/com/oracle/truffle/api/vm/PolyglotRuntime.html) for global configuration and to allow engines share resources. The runtime of a PolyglotEngine can be configured using [PolyglotEngine](http://www.graalvm.org/truffle/javadoc/com/oracle/truffle/api/vm/PolyglotEngine.html)`.newBuilder().runtime(runtime).build()`.
* The `getInstruments()` method has been moved from the [PolyglotEngine](http://www.graalvm.org/truffle/javadoc/com/oracle/truffle/api/vm/PolyglotEngine.html) to [PolyglotRuntime](http://www.graalvm.org/truffle/javadoc/com/oracle/truffle/api/vm/PolyglotRuntime.html).
* [TruffleLanguage](http://www.graalvm.org/truffle/javadoc/com/oracle/truffle/api/TruffleLanguage.html) now requires a public default constructor instead of a singleton field named INSTANCE.
* [TruffleLanguage](http://www.graalvm.org/truffle/javadoc/com/oracle/truffle/api/TruffleLanguage.html) now requires a public no argument constructor instead of a singleton field named INSTANCE.
* The [TruffleLanguage](http://www.graalvm.org/truffle/javadoc/com/oracle/truffle/api/TruffleLanguage.html) instance can now be used to share code and assumptions between engine instances. See the TruffleLanguage javadoc for details.
* Added a new constructor to [RootNode](http://www.graalvm.org/truffle/javadoc/com/oracle/truffle/api/nodes/RootNode.html) with a [TruffleLanguage](http://www.graalvm.org/truffle/javadoc/com/oracle/truffle/api/TruffleLanguage.html) instance as argument. The current constructor was deprecated.  
* Added [RootNode.getLanguage(Class)](http://www.graalvm.org/truffle/javadoc/com/oracle/truffle/api/nodes/RootNode.html) to access the current language implementation instance.
* Added [RootNode.getLanguageInfo](http://www.graalvm.org/truffle/javadoc/com/oracle/truffle/api/nodes/RootNode.html) to access public information about the associated language.
* Added [TruffleLanguage.ContextReference](http://www.graalvm.org/truffle/javadoc/com/oracle/truffle/api/TruffleLanguage.html) class and [TruffleLanguage.getContextReference](http://www.graalvm.org/truffle/javadoc/com/oracle/truffle/api/TruffleLanguage.html).
* Added [Value.getMetaObject](http://www.graalvm.org/truffle/javadoc/com/oracle/truffle/api/vm/TruffleLanguage.html) and [Value.getSouceLocation](http://www.graalvm.org/truffle/javadoc/com/oracle/truffle/api/vm/TruffleLanguage.html)
* Deprecated [RootNode.getExecutionContext](http://www.graalvm.org/truffle/javadoc/com/oracle/truffle/api/nodes/RootNode.html)
* Deprecated [TruffleLanguage.createFindContextNode](http://www.graalvm.org/truffle/javadoc/com/oracle/truffle/api/TruffleLanguage.html) and [TruffleLanguage.findContext](http://www.graalvm.org/truffle/javadoc/com/oracle/truffle/api/TruffleLanguage.html).
* Deprecated [Node.getLanguage](http://www.graalvm.org/truffle/javadoc/com/oracle/truffle/api/nodes/Node.html).
* Deprecated [MessageResolution.language](http://www.graalvm.org/truffle/javadoc/com/oracle/truffle/api/nodes/Node.html) without replacement. (jackpot rule available)
* Deprecated [ExecutionContext](http://www.graalvm.org/truffle/javadoc/com/oracle/truffle/api/ExecutionContext.html), use RootNode#getCompilerOptions().
* Added [TruffleInstrument.Registration.services()](http://www.graalvm.org/truffle/javadoc/com/oracle/truffle/api/instrumentation/TruffleInstrument.Registration#services) to support declarative registration of services
* Deprecated internal class DSLOptions. Will be removed in the next release.
* Deprecated [Shape.getData()](http://www.graalvm.org/truffle/javadoc/com/oracle/truffle/api/object/Shape.html) and [ObjectType.createShapeData(Shape)](http://www.graalvm.org/truffle/javadoc/com/oracle/truffle/api/object/ObjectType.html) without replacement.
* Added [TruffleRunner](http://www.graalvm.org/truffle/javadoc/com/oracle/truffle/tck/TruffleRunner.html) JUnit runner for unit testing Truffle compilation.

## Version 0.24
1-Mar-2017
* Added possibility to activate/deactivate breakpoints via [DebuggerSession.setBreakpointsActive](http://www.graalvm.org/truffle/javadoc/com/oracle/truffle/api/debug/DebuggerSession.html#setBreakpointsActive-boolean-) and get the active state via [DebuggerSession.isBreakpointsActive](http://www.graalvm.org/truffle/javadoc/com/oracle/truffle/api/debug/DebuggerSession.html#isBreakpointsActive--).
* Deprecated the send methods in [ForeignAccess](http://www.graalvm.org/truffle/javadoc/com/oracle/truffle/api/interop/ForeignAccess.html) and added a a new version that does not require a frame parameter. ([Jackpot](https://bitbucket.org/jlahoda/jackpot30/wiki/Home) rule for automatic migration available)
* Made [@NodeChild](http://www.graalvm.org/truffle/javadoc/com/oracle/truffle/api/dsl/NodeChild.html) and [@NodeField](http://www.graalvm.org/truffle/javadoc/com/oracle/truffle/api/dsl/NodeField.html) annotations repeatable
* Added Truffle Native Function Interface.
* Abstract deprecated methods in [NodeClass](http://www.graalvm.org/truffle/javadoc/com/oracle/truffle/api/nodes/NodeClass.html) have default implementation
* Added [RootNode.cloneUninitialized](http://www.graalvm.org/truffle/javadoc/com/oracle/truffle/api/nodes/RootNode.html) that allows an optimizing runtime to efficiently create uninitialized clones of root nodes on demand.

## Version 0.23
1-Feb-2017
* Incompatible: Removed most of deprecated APIs from the [com.oracle.truffle.api.source package](http://www.graalvm.org/truffle/javadoc/com/oracle/truffle/api/source/package-summary.html).
* Enabled the new flat generated code layout for Truffle DSL as default. To use it just recompile your guest language with latest Truffle annotation processor. The new layout uses a bitset to encode the states of specializations instead of using a node chain for efficiency. The number of specializations per operation is now limited to 127 (with no implicit casts used). All changes in the new layout are expected to be compatible with the old layout. The optimization strategy for implicit casts and fallback handlers changed and might produce different peak performance results.
* Deprecated the frame argument for [IndirectCallNode](http://www.graalvm.org/truffle/javadoc/com/oracle/truffle/api/nodes/IndirectCallNode.html) and [DirectCallNode](http://www.graalvm.org/truffle/javadoc/com/oracle/truffle/api/nodes/DirectCallNode.html). The frame argument is no longer required.
* Deprecated [FrameInstance](http://www.graalvm.org/truffle/javadoc/com/oracle/truffle/api/frame/FrameInstance.html).getFrame(FrameAccess, boolean). Usages need to be replaced by FrameInstance.getFrame(FrameAccess). The slowPath parameter was removed without replacement.
* Deprecated FrameAccess.NONE without replacement.
* [FrameInstance](http://www.graalvm.org/truffle/javadoc/com/oracle/truffle/api/frame/FrameInstance.html).getFrame now throws an AssertionError if a local variable of a frame was written in READ_ONLY frame access mode.

## Version 0.22
13-Jan-2017
* [TruffleLanguage.isVisible](http://www.graalvm.org/truffle/javadoc/com/oracle/truffle/api/TruffleLanguage.html#isVisible-C-java.lang.Object-) allows languages to control printing of values in interactive environments
* [PolyglotEngine](http://www.graalvm.org/truffle/javadoc/com/oracle/truffle/api/vm/PolyglotEngine.html)`.findGlobalSymbols` that returns `Iterable`
* [TruffleLanguage](http://www.graalvm.org/truffle/javadoc/com/oracle/truffle/api/TruffleLanguage.html)`.importSymbols` that returns `Iterable`
* [RootNode.setCallTarget](http://www.graalvm.org/truffle/javadoc/com/oracle/truffle/api/nodes/RootNode.html#setCallTarget-com.oracle.truffle.api.RootCallTarget-) is deprecated
* Generic parsing method [TruffleLanguage](http://www.graalvm.org/truffle/javadoc/com/oracle/truffle/api/TruffleLanguage.html).`parse(`[ParsingRequest](http://www.graalvm.org/truffle/javadoc/com/oracle/truffle/api/TruffleLanguage.ParsingRequest.html) `)` replaces now deprecated multi-argument `parse` method.
* Added [TruffleLanguage.findMetaObject](http://www.graalvm.org/truffle/javadoc/com/oracle/truffle/api/TruffleLanguage.html#findMetaObject-C-java.lang.Object-) and [DebugValue.getMetaObject](http://www.graalvm.org/truffle/javadoc/com/oracle/truffle/api/debug/DebugValue.html#getMetaObject--) to retrieve a meta-object of a value.
* Added [TruffleLanguage.findSourceLocation](http://www.graalvm.org/truffle/javadoc/com/oracle/truffle/api/TruffleLanguage.html#findSourceLocation-C-java.lang.Object-) and [DebugValue.getSourceLocation](http://www.graalvm.org/truffle/javadoc/com/oracle/truffle/api/debug/DebugValue.html#getSourceLocation--) to retrieve a source section where a value is declared.
* Added [TruffleLanguage.Registration.interactive()](http://www.graalvm.org/truffle/javadoc/com/oracle/truffle/api/TruffleLanguage.Registration.html#interactive--) and [PolyglotEngine.Language.isInteractive()](http://www.graalvm.org/truffle/javadoc/com/oracle/truffle/api/vm/PolyglotEngine.Language.html#isInteractive--) to inform about language interactive capability
* Deprecated the @[Specialization](http://www.graalvm.org/truffle/javadoc/com/oracle/truffle/api/dsl/Specialization.html) contains attribute and renamed it to replaces.
* Deprecated @[ShortCircuit](http://www.graalvm.org/truffle/javadoc/com/oracle/truffle/api/dsl/ShortCircuit.html) DSL annotation without replacement. It is recommended to implement short circuit nodes manually without using the DSL.
* Added Truffle DSL [introspection API](http://www.graalvm.org/truffle/javadoc/com/oracle/truffle/api/dsl/Introspection.html) that provides runtime information for specialization activation and cached data.

## Version 0.21
6-Dec-2016
* Added [Source.isInteractive()](http://www.graalvm.org/truffle/javadoc/com/oracle/truffle/api/source/Source.html#isInteractive--) to inform languages of a possibility to use polyglot engine streams during execution.
* Unavailable [SourceSection](http://www.graalvm.org/truffle/javadoc/com/oracle/truffle/api/source/SourceSection.html)s created by different calls to createUnavailableSection() are no longer equals(). This means builtins can share a single Source and call createUnavailableSection() for each builtin to be considered different in instrumentation.

## Version 0.20
23-Nov-2016
* Deprecated [Node.getAtomicLock()](http://www.graalvm.org/truffle/javadoc/com/oracle/truffle/api/nodes/Node.html#getAtomicLock--) and replaced it with Node.getLock() which returns a Lock.
* Switching the source and target levels to 1.8
* Significant improvements in Java/Truffle interop

## Version 0.19
27-Oct-2016
* New helper methods in [JavaInterop](http://www.graalvm.org/truffle/javadoc/com/oracle/truffle/api/interop/java/JavaInterop.html): `isArray`, `isBoxed`, `isNull`, `isPrimitive`, `unbox`, `asTruffleValue`.
* Relaxed the restrictions for calling methods on [SuspendedEvent](http://www.graalvm.org/truffle/javadoc/com/oracle/truffle/api/debug/SuspendedEvent.html) and [DebugStackFrame](http://www.graalvm.org/truffle/javadoc/com/oracle/truffle/api/debug/DebugStackFrame.html) from other threads than the execution thread. Please see the javadoc of the individual methods for details.

## Version 0.18
1-Oct-2016
* Added [Instrumenter](http://www.graalvm.org/truffle/javadoc/com/oracle/truffle/api/instrumentation/Instrumenter.html).querySourceSections(SourceSectionFilter) to get a filtered list of loaded instances.
* Added [SourceSectionFilter](http://www.graalvm.org/truffle/javadoc/com/oracle/truffle/api/instrumentation/SourceSectionFilter.html).ANY, which always matches.
* Added [Message.KEYS](http://www.graalvm.org/truffle/javadoc/com/oracle/truffle/api/interop/Message.html#KEYS) to let languages enumerate properties of its objects
* Deprecated [LineLocation](http://www.graalvm.org/truffle/javadoc/com/oracle/truffle/api/source/LineLocation.html), [SourceSection](http://www.graalvm.org/truffle/javadoc/com/oracle/truffle/api/source/SourceSection.html).getLineLocation(), [Source](http://www.graalvm.org/truffle/javadoc/com/oracle/truffle/api/source/Source.html).createLineLocation(int) without replacement.
* Deprecated [SourceSection](http://www.graalvm.org/truffle/javadoc/com/oracle/truffle/api/source/SourceSection.html).getShortDescription(); users can replace uses with their own formatting code.
* Deprecated [SourceSection](http://www.graalvm.org/truffle/javadoc/com/oracle/truffle/api/source/SourceSection.html).createUnavailable(String, String) and replaced it with.
* Added [Source](http://www.graalvm.org/truffle/javadoc/com/oracle/truffle/api/source/Source.html).createUnavailableSection(), [SourceSection](http://www.graalvm.org/truffle/javadoc/com/oracle/truffle/api/source/SourceSection.html).isAvailable() to find out whether a source section is available.
* [SourceSection](http://www.graalvm.org/truffle/javadoc/com/oracle/truffle/api/source/SourceSection.html).createSourceSection(int,int) now only throws IllegalArgumentExceptions if indices that are out of bounds with the source only when assertions (-ea) are enabled.
* Deprecated [Source](http://www.graalvm.org/truffle/javadoc/com/oracle/truffle/api/source/Source.html).createSection(int, int, int, int)

## Version 0.17
1-Sep-2016

#### Removals, Deprecations and Breaking Changes

* This release removes many deprecated APIs and is thus slightly incompatible
  * Remove deprecated instrumentation API package `com.oracle.truffle.api.instrument` and all its classes.
  * Remove deprecated API method [TruffleLanguage](http://www.graalvm.org/truffle/javadoc/com/oracle/truffle/api/TruffleLanguage.html)`.isInstrumentable(Node)`, `TruffleLanguage.getVisualizer()`, `TruffleLanguage.createWrapperNode()`, `TruffleLanguage.Env.instrumenter()`, `RootNode.applyInstrumentation()`
  * Remove deprecated API [Debugger](http://www.graalvm.org/truffle/javadoc/com/oracle/truffle/api/debug/Debugger.html)`.setTagBreakpoint`
  * Remove deprecated API [RootNode](http://www.graalvm.org/truffle/javadoc/com/oracle/truffle/api/nodes/RootNode.html)`.applyInstrumentation`
  * Remove deprecated tagging API in [SourceSection](http://www.graalvm.org/truffle/javadoc/com/oracle/truffle/api/source/SourceSection.html) and [Source](http://www.graalvm.org/truffle/javadoc/com/oracle/truffle/api/source/Source.html).

* [PolyglotEngine](http://www.graalvm.org/truffle/javadoc/com/oracle/truffle/api/vm/PolyglotEngine.html)
`eval` method and few similar ones no longer declare `throws IOException`.
The I/O now only occurs when operating with [Source](http://www.graalvm.org/truffle/javadoc/com/oracle/truffle/api/source/Source.html).
The evaluation of already loaded sources doesn't need to perform any I/O operations and
thus it makes little sense to require callers to handle the `IOException`.
This change is binary compatible, yet it is source *incompatible* change.
You may need to [adjust your sources](https://github.com/graalvm/fastr/commit/09ab156925d24bd28837907cc2ad336679afc7a2)
to compile.
* Deprecate support for the "identifier" associated with each [SourceSection](http://www.graalvm.org/truffle/javadoc/com/oracle/truffle/api/source/SourceSection.html)
* Deprecated `PolyglotEngine.Builder.onEvent(EventConsumer)` and class `EventConsumer`, debugger events are now dispatched using the `DebuggerSession`.
* [@Fallback](http://www.graalvm.org/truffle/javadoc/com/oracle/truffle/api/dsl/Fallback.html) does not support type specialized arguments anymore.

#### Additions

* All debugging APIs are now thread-safe and can be used from other threads.
* Changed the debugging API to a session based model.
  * Added [Debugger](http://www.graalvm.org/truffle/javadoc/com/oracle/truffle/api/debug/Debugger.html)`.find(TruffleLanguage.Env)` to lookup the debugger when inside a guest language implementation.
  * Added [Debugger](http://www.graalvm.org/truffle/javadoc/com/oracle/truffle/api/debug/Debugger.html)`.startSession(SuspendedCallback)` to start a new debugging session using a SuspendedCallback as replacement for `ExecutionEvent.prepareStepInto()`.
  * Added class [DebuggerSession](http://www.graalvm.org/truffle/javadoc/com/oracle/truffle/api/debug/DebuggerSession.html) which represents a debugger session where breakpoints can be installed and the execution can be suspended and resumed.
  * Added [Breakpoint](http://www.graalvm.org/truffle/javadoc/com/oracle/truffle/api/debug/Breakpoint.html)`.newBuilder` methods to create a new breakpoint using the builder pattern based on Source, URI or SourceSections.
  * Added [Breakpoint](http://www.graalvm.org/truffle/javadoc/com/oracle/truffle/api/debug/Breakpoint.html)`.isResolved()` to find out whether the source location of a breakpoint is loaded by the guest language.
  * Added [Breakpoint](http://www.graalvm.org/truffle/javadoc/com/oracle/truffle/api/debug/Breakpoint.html)`.isDisposed()` to find out whether a breakpoint is disposed.
  * Added [SuspendedEvent](http://www.graalvm.org/truffle/javadoc/com/oracle/truffle/api/debug/SuspendedEvent.html)`.getReturnValue()` to get return values of calls during debugging.
  * Added [SuspendedEvent](http://www.graalvm.org/truffle/javadoc/com/oracle/truffle/api/debug/SuspendedEvent.html)`.getBreakpoints()` to return the breakpoints that hit for a suspended event.
  * Added [SuspendedEvent](http://www.graalvm.org/truffle/javadoc/com/oracle/truffle/api/debug/SuspendedEvent.html)`.getStackFrames()` to return all guest language stack frames.
  * Added [SuspendedEvent](http://www.graalvm.org/truffle/javadoc/com/oracle/truffle/api/debug/SuspendedEvent.html)`.getTopStackFrame()` to return the topmost stack frame.
  * Added [SuspendedEvent](http://www.graalvm.org/truffle/javadoc/com/oracle/truffle/api/debug/SuspendedEvent.html)`.getSourceSection()` to return the current guest language execution location
  * Added [SuspendedEvent](http://www.graalvm.org/truffle/javadoc/com/oracle/truffle/api/debug/SuspendedEvent.html)`.getSourceSections()` to return all guest language execution locations of the current method in the AST.
  * Added class [DebugStackFrame](http://www.graalvm.org/truffle/javadoc/com/oracle/truffle/api/debug/DebugStackFrame.html) which represents a guest language stack frame. Allows to get values from the current stack frame, access stack values and evaluate inline expressions.
  * Added class [DebugValue](http://www.graalvm.org/truffle/javadoc/com/oracle/truffle/api/debug/DebugValue.html) which represents a value on a stack frame or the result of an evaluated expression.
  * Added class [DebuggerTester](http://www.graalvm.org/truffle/javadoc/com/oracle/truffle/api/debug/DebuggerTester.html) which represents a utility for testing guest language debugger support more easily.
  * Deprecated [Breakpoint](http://www.graalvm.org/truffle/javadoc/com/oracle/truffle/api/debug/Breakpoint.html)`.getCondition()` and replaced it with [Breakpoint](http://www.graalvm.org/truffle/javadoc/com/oracle/truffle/api/debug/Breakpoint.html)`.getConditionExpression()` to return a String instead of a Source object.
  * Deprecated [Breakpoint](http://www.graalvm.org/truffle/javadoc/com/oracle/truffle/api/debug/Breakpoint.html)`.setCondition(String)` and replaced it with [Breakpoint](http://www.graalvm.org/truffle/javadoc/com/oracle/truffle/api/debug/Breakpoint.html)`.setConditionExpression(String)` to avoid throwing IOException.
  * Deprecated class `ExecutionEvent` and replaced it with [Debugger](http://www.graalvm.org/truffle/javadoc/com/oracle/truffle/api/debug/Debugger.html)`.startSession(SuspendedCallback)`
  * Deprecated [Debugger](http://www.graalvm.org/truffle/javadoc/com/oracle/truffle/api/debug/Debugger.html) methods setLineBreakpoint, getBreakpoints, pause. Replacements are available in the DebuggerSession class
  * Deprecated [Breakpoint](http://www.graalvm.org/truffle/javadoc/com/oracle/truffle/api/debug/Breakpoint.html)`.getState()` to be replaced with [Breakpoint](http://www.graalvm.org/truffle/javadoc/com/oracle/truffle/api/debug/Breakpoint.html)isResolved(), [Breakpoint](http://www.graalvm.org/truffle/javadoc/com/oracle/truffle/api/debug/Breakpoint.html)isDisposed() and [Breakpoint](http://www.graalvm.org/truffle/javadoc/com/oracle/truffle/api/debug/Breakpoint.html)`.isEnabled()`.
  * Deprecated [SuspendedEvent](http://www.graalvm.org/truffle/javadoc/com/oracle/truffle/api/debug/SuspendedEvent.html)`.getNode()` and [SuspendedEvent](http://www.graalvm.org/truffle/javadoc/com/oracle/truffle/api/debug/SuspendedEvent.html).getFrame() without direct replacement.
  * Deprecated [SuspendedEvent](http://www.graalvm.org/truffle/javadoc/com/oracle/truffle/api/debug/SuspendedEvent.html)`.getRecentWarnings()` and replaced it with [SuspendedEvent](http://www.graalvm.org/truffle/javadoc/com/oracle/truffle/api/debug/SuspendedEvent.html).getBreakpointConditionException(Breakpoint)
  * Deprecated [SuspendedEvent](http://www.graalvm.org/truffle/javadoc/com/oracle/truffle/api/debug/SuspendedEvent.html)`.eval` and replaced it with `DebugStackFrame.eval(String)`
  * Deprecated [SuspendedEvent](http://www.graalvm.org/truffle/javadoc/com/oracle/truffle/api/debug/SuspendedEvent.html)`.getStack()` and replaced it with [SuspendedEvent](http://www.graalvm.org/truffle/javadoc/com/oracle/truffle/api/debug/SuspendedEvent.html).getStackFrames()
  * Deprecated [SuspendedEvent](http://www.graalvm.org/truffle/javadoc/com/oracle/truffle/api/debug/SuspendedEvent.html)`.toString(Object, FrameInstance)` and replaced it with `DebugValue.as(String.class)`.

* [TruffleLanguage.createContext](http://www.graalvm.org/truffle/javadoc/com/oracle/truffle/api/TruffleLanguage.html#createContext-com.oracle.truffle.api.TruffleLanguage.Env-)
supports [post initialization callback](http://www.graalvm.org/truffle/javadoc/com/oracle/truffle/api/TruffleLanguage.html#initializeContext-C-)
* Added [SourceSectionFilter.Builder](http://www.graalvm.org/truffle/javadoc/com/oracle/truffle/api/instrumentation/SourceSectionFilter.Builderhtml).`sourceIs(SourcePredicate)` to filter for source sections with a custom source predicate.
* Added [TruffleInstrument.Env](http://www.graalvm.org/truffle/javadoc/com/oracle/truffle/api/instrumentation/TruffleInstrument.Env.html).`isEngineRoot(RootNode)` to find out where the context of the current evaluation ends when looking up the guest language stack trace with `TruffleRuntime.iterateFrames()`.
* Added [TruffleInstrument.Env](http://www.graalvm.org/truffle/javadoc/com/oracle/truffle/api/instrumentation/TruffleInstrument.Env.html).`toString(Node, Object)` to allow string conversions for objects given a Node to identify the guest language.
* Added [EventContext](http://www.graalvm.org/truffle/javadoc/com/oracle/truffle/api/instrumentation/EventContext.html).`lookupExecutionEventNode(EventBinding)` to lookup other execution event nodes using the binding at a source location.
* Added [Node.getAtomicLock()](http://www.graalvm.org/truffle/javadoc/com/oracle/truffle/api/nodes/Node.html#getAtomicLock--) to allow atomic updates that avoid creating a closure.

## Version 0.16
* [Layout](http://www.graalvm.org/truffle/javadoc/com/oracle/truffle/api/object/dsl/Layout.html)
  now accepts an alternative way to construct an object with the `build` method instead of `create`.
* [TruffleTCK](http://www.graalvm.org/truffle/javadoc/com/oracle/truffle/tck/TruffleTCK.html) tests simple operation on foreign objects. For example, a simple WRITE accesss, a HAS_SIZE access, or an IS_NULL access. It also tests the message resolution of Truffle language objects, which enables using them in other languages.

## Version 0.15
1-Jul-2016
* [Source](http://www.graalvm.org/truffle/javadoc/com/oracle/truffle/api/source/Source.html) shall be
constructed via its `newBuilder` methods. The other ways to construct or modify
source objects are now deprecated.
* [RootNode.getName](http://www.graalvm.org/truffle/javadoc/com/oracle/truffle/api/nodes/RootNode.html#getName--)
to provide name of a method or function it represents.
* Instruments are now [loaded eagerly](https://github.com/graalvm/graal/commit/81018616abb0d4ae68e98b7fcd6fda7c8d0393a2) -
which has been reported as an observable behavioral change.
* The [Instrumenter](http://www.graalvm.org/truffle/javadoc/com/oracle/truffle/api/instrumentation/Instrumenter.html)
now allows one to observe when sources and source sections are being loaded via
[attaching a listener](http://www.graalvm.org/truffle/javadoc/com/oracle/truffle/api/instrumentation/Instrumenter.html#attachLoadSourceListener-com.oracle.truffle.api.instrumentation.SourceSectionFilter-T-boolean-).
* Control the way loops are exploded with a new [LoopExplosionKind](http://www.graalvm.org/truffle/javadoc/com/oracle/truffle/api/nodes/ExplodeLoop.LoopExplosionKind.html)
enum.
* [SuspendedEvent](http://www.graalvm.org/truffle/javadoc/com/oracle/truffle/api/debug/SuspendedEvent.html#toString-java.lang.Object-com.oracle.truffle.api.frame.FrameInstance-)
provides a way to convert any value on stack to its string representation.
* [TruffleTCK](http://www.graalvm.org/truffle/javadoc/com/oracle/truffle/tck/TruffleTCK.html) checks
whether languages properly support being interrupted after a time out
* Language implementations are encouraged to mark their internal sources as
[internal](http://www.graalvm.org/truffle/javadoc/com/oracle/truffle/api/source/Source.html#isInternal--)

## Version 0.14
2-Jun-2016
* [Source](http://www.graalvm.org/truffle/javadoc/com/oracle/truffle/api/source/Source.html) has been
rewritten to be more immutable. Once (part of) content of a source is loaded, it cannot be
changed.
* Methods `fromNamedAppendableText`, `fromNamedText` and `setFileCaching` of
`Source` has been deprecated as useless or not well defined
* New method `Source`.[getURI()](http://www.graalvm.org/truffle/javadoc/com/oracle/truffle/api/source/Source.html#getURI--)
has been introduced and should be used as a persistent identification of `Source` rather than
existing `getName()` & co. methods. Debugger is using the `URI` to
[attach breakpoints](http://www.graalvm.org/truffle/javadoc/com/oracle/truffle/api/debug/Debugger.html#setLineBreakpoint-int-java.net.URI-int-boolean-)
to not yet loaded sources
* Debugger introduces new [halt tag](http://www.graalvm.org/truffle/javadoc/com/oracle/truffle/api/debug/DebuggerTags.AlwaysHalt.html) to
make it easier to simulate concepts like JavaScript's `debugger` statement
* Debugger can be paused via the Debugger.[pause](http://www.graalvm.org/truffle/javadoc/com/oracle/truffle/api/debug/Debugger.html#pause--)
method
* [@CompilationFinal](http://www.graalvm.org/truffle/javadoc/com/oracle/truffle/api/CompilerDirectives.CompilationFinal.html)
annotation can now specify whether the finality applies to array elements as well
* [TruffleTCK](http://www.graalvm.org/truffle/javadoc/com/oracle/truffle/tck/TruffleTCK.html) has been
enhanced to test behavior of languages with respect to foreign array objects


## Version 0.13
22-Apr-2016
* `AcceptMessage` has been deprecated, replaced by
[MessageResolution](http://www.graalvm.org/truffle/javadoc/com/oracle/truffle/api/interop/MessageResolution.html) &
[co](http://www.graalvm.org/truffle/javadoc/com/oracle/truffle/api/interop/Resolve.html). annotations.
Now all message-oriented annotations need to be placed in a single source file.
That simplifies readability as well as improves incremental compilation in certain systems.
* Deprecated `Node.assignSourceSection` removed. This reduces the amount of memory
occupied by [Node](http://www.graalvm.org/truffle/javadoc/com/oracle/truffle/api/nodes/Node.html)
instance.
* `PolyglotEngine.Value.execute` is now as fast as direct `CallTarget.call`.
Using the [PolyglotEngine](http://www.graalvm.org/truffle/javadoc/com/oracle/truffle/api/vm/PolyglotEngine.html)
abstraction now comes with no overhead. Just [JPDA debuggers](http://wiki.apidesign.org/wiki/Truffle#Debugging_from_NetBeans)
need to
[turn debugging on](http://www.graalvm.org/truffle/javadoc/com/oracle/truffle/api/debug/Debugger.html#find-com.oracle.truffle.api.vm.PolyglotEngine-)
explicitly.
* Sharing of efficient code/AST between multiple instances of
[PolyglotEngine](http://www.graalvm.org/truffle/javadoc/com/oracle/truffle/api/vm/PolyglotEngine.html)
is possible. Using more than one `PolyglotEngine` resulted in code de-opt previously.
That isn't the case anymore. Future version of the API will provide explicit control
over the set of engines that share the code.
* Simple language JAR no longer contains test classes. There is a separate simple language tests distribution.

## Version 0.12
* The Instrumentation Framework has been revised and has new APIs that are integrated into the PolyglotEngine.
* Instrumentation support required of language implementations is specified as abstract methods on TruffleLanguage.
* Clients access instrumentation services via an instance of Instrumenter, provided by the Polyglot framework.
* `TruffleRuntime#iterateFrames` now starts at the current frame.

## Version 0.11
28-Jan-2016
* Improved interop API
* PolyglotEngine.Builder.getConfig
* TruffleLanguage.Env.isMimeTypeSupported

## Version 0.10
18-Dec-2015
* Profile API classes moved into its own com.oracle.truffle.api.profiles package

## Version 0.9
21-Oct-2015
* Debugger API

## Version 0.8
17-Jul-2015, [Repository Revision](http://lafo.ssw.uni-linz.ac.at/hg/truffle/shortlog/graal-0.8)
* The Truffle repository no longer contains Graal
* PolyglotEngine is an entry point for creating, building and running multi language Truffle systems
* Implement TruffleLanguage and use @Registration to register your language into the Truffle polyglot system
* Include Truffle TCK (test compatibility kit) into your test cases to verify your language implementation is compliant enough
* Interoperability API polished
* Cleanup of Source related API

## Version 0.7
29-Apr-2015, [Repository Revision](http://hg.openjdk.java.net/graal/graal/shortlog/graal-0.7)
* New, faster partial evaluation (no more TruffleCache).
* If a method is annotated with @ExplodeLoop and contains a loop that can not be exploded, partial evaluation will fail.
* Truffle background compilation is now multi-threaded.
* Experimental merge=true flag for @ExplodeLoop allows building bytecode-based interpreters (see BytecodeInterpreterPartialEvaluationTest).
* Added Node#deepCopy as primary method to copy ASTs.
* Disable inlining across Truffle boundary by default. New option TruffleInlineAcrossTruffleBoundary default false.
* Node.replace(Node) now guards against non-assignable replacement, and Node.isReplacementSafe(Node) checks in advance.
* Instrumentation:  AST "probing" is now safe and implemented by Node.probe(); language implementors need only implement Node.isInstrumentable() and Node.createWrapperNode().
* Instrumentation:  A new framework defines a category of  simple "instrumentation tools" that can be created, configured, and installed, after which they autonomously collect execution data of some kind.
* Instrumentation:  A new example "instrumentation tool" is a language-agnostic collector of code coverage information (CoverageTracker); there are two other examples.
* Removed unsafe compiler directives; use `sun.misc.Unsafe` instead.
* Removed `Node#onAdopt()`.
* Implemented a new generated code layout that reduces the code size.
* Changed all methods enclosed in a @TypeSystem must now be static.
* Changed all methods enclosed in generated type system classes are now static.
* Deprecated the type system constant used in the generated type system classes.
* Changed NodeFactory implementations are no longer generated by default. Use {Node}Gen#create instead of {Node}Factory#create to create new instances of nodes.
* Added @GenerateNodeFactory to generate NodeFactory implementations for this node and its subclasses.
* Deprecated @NodeAssumptions for removal in the next release.
* Deprecated experimental @Implies for removal in the next release.
* Added new package c.o.t.api.dsl.examples to the c.o.t.api.dsl project containing documented and debug-able Truffle-DSL use cases.
* Changed "typed execute methods" are no longer required for use as specialization return type or parameter. It is now sufficient to declare them in the @TypeSystem.
* Added @Cached annotation to express specialization local state.
* Added Specialization#limit to declare a limit expression for the maximum number of specialization instantiations.
* Changed syntax and semantics of Specialization#assumptions and Specialization#guards. They now use a Java like expression syntax.
* Changed guard expressions that do not bind any dynamic parameter are invoked just once per specialization instantiation. They are now asserted to be true on the fast path.
* Renamed @ImportGuards to @ImportStatic.
* Changed declaring a @TypeSystemReference for a node that contains specializations is not mandatory anymore.
* Changed types used in specializations are not restricted on types declared in the type system anymore.
* Changed nodes that declare all execute methods with the same number of evaluated arguments as specialization arguments do not require @NodeChild annotations anymore.
* Changed types used in checks and casts are not mandatory to be declared in the type system.

## Version 0.6
19-Dec-2014, [Repository Revision](http://hg.openjdk.java.net/graal/graal/shortlog/graal-0.6)
* Instrumentation: add Instrumentable API for language implementors, with most details automated (see package `com.oracle.truffle.api.instrument`).
* The BranchProfile constructor is now private. Use BranchProfile#create() instead.
* Renamed @CompilerDirectives.SlowPath to @CompilerDirectives.TruffleBoundary
* Renamed RootNode#isSplittable to RootNode#isCloningAllowed
* Removed RootNode#split. Cloning ASTs for splitting is now an implementation detail of the Truffle runtime implementation.
* Renamed DirectCallNode#isSplittable to DirectCallNode#isCallTargetCloningAllowed
* Renamed DirectCallNode#split to DirectCallNode#cloneCallTarget
* Renamed DirectCallNode#isSplit to DirectCallNode#isCallTargetCloned
* Added PrimitiveValueProfile.
* Added -G:TruffleTimeThreshold=5000 option to defer compilation for call targets
* Added RootNode#getExecutionContext to identify nodes with languages
* Removed `FrameTypeConversion` interface and changed the corresponding `FrameDescriptor` constructor to have a default value parameter instead.
* Removed `CompilerDirectives.unsafeFrameCast` (equivalent to a `(MaterializedFrame)` cast).
* Added `TruffleRuntime#getCapability` API method.
* Added `NodeInterface` and allowed child field to be declared with interfaces that extend it.
* Added `CompilerOptions` and allowed it to be set for `ExecutionContext` and `RootNode`.
* Added experimental object API (see new project `com.oracle.truffle.api.object`).

## Version 0.5
23-Sep-2014, [Repository Revision](http://hg.openjdk.java.net/graal/graal/shortlog/graal-0.5)
* Added `TruffleRuntime#getCallTargets()` to get all call targets that were created and are still referenced.
* Added `NeverValidAssumption` to complement `AlwaysValidAssumption`.
* Fixed a bug in `AssumedValue` that may not invalidate correctly.
* New option, `-G:+/-TruffleCompilationExceptionsAreThrown`, that will throw an `OptimizationFailedException` for compiler errors.

## Version 0.4
19-Aug-2014, [Repository Revision](http://hg.openjdk.java.net/graal/graal/shortlog/graal-0.4)
### Truffle
* Change API for stack walking to a visitor: `TruffleRuntime#iterateFrames` replaces `TruffleRuntime#getStackTrace`
* New flag `-G:+TraceTruffleCompilationCallTree` to print the tree of inlined calls before compilation.
* `truffle.jar`: strip out build-time only dependency into a seperated JAR file (`truffle-dsl-processor.jar`)
* New flag `-G:+TraceTruffleCompilationAST` to print the AST before compilation.
* New experimental `TypedObject` interface added.
* Added `isVisited` method for `BranchProfile`.
* Added new `ConditionProfile`, `BinaryConditionProfile` and `CountingConditionProfile` utility classes to profile if conditions.

## Version 0.3
9-May-2014, [Repository Revision](http://hg.openjdk.java.net/graal/graal/shortlog/graal-0.3)
* The method `CallTarget#call` takes now a variable number of Object arguments.
* Support for collecting stack traces and for accessing the current frame in slow paths (see `TruffleRuntime#getStackTrace`).
* Renamed `CallNode` to `DirectCallNode`.
* Renamed `TruffleRuntime#createCallNode` to `TruffleRuntime#createDirectCallNode`.
* Added `IndirectCallNode` for calls with a changing `CallTarget`.
* Added `TruffleRuntime#createIndirectCallNode` to create an `IndirectCallNode`.
* `DirectCallNode#inline` was renamed to `DirectCallNode#forceInlining()`.
* Removed deprecated `Node#adoptChild`.

## Version 0.2
25-Mar-2014, [Repository Revision](http://hg.openjdk.java.net/graal/graal/shortlog/graal-0.2)
* New API `TruffleRuntime#createCallNode` to create call nodes and to give the runtime system control over its implementation.
* New API `RootNode#getCachedCallNodes` to get a weak set of `CallNode`s that have registered to call the `RootNode`.
* New API to split the AST of a call-site context sensitively. `CallNode#split`, `CallNode#isSplittable`, `CallNode#getSplitCallTarget`, `CallNode#getCurrentCallTarget`, `RootNode#isSplittable`, `RootNode#split`.
* New API to inline a call-site into the call-graph. `CallNode#isInlinable`, `CallNode#inline`, `CallNode#isInlined`.
* New API for the runtime environment to register `CallTarget`s as caller to the `RootNode`. `CallNode#registerCallTarget`.
* Improved API for counting nodes in Truffle ASTs. `NodeUtil#countNodes` can be used with a `NodeFilter`.
* New API to declare the cost of a Node for use in runtime environment specific heuristics. See `NodeCost`, `Node#getCost` and `NodeInfo#cost`.
* Changed `Node#replace` reason parameter type to `CharSequence` (to enable lazy string building)
* New `Node#insert` method for inserting new nodes into the tree (formerly `adoptChild`)
* New `Node#adoptChildren` helper method that adopts all (direct and indirect) children of a node
* New API `Node#atomic` for atomic tree operations
* Made `Node#replace` thread-safe


## Version 0.1
5-Feb-2014, [Repository Revision](http://hg.openjdk.java.net/graal/graal/shortlog/graal-0.1)
* Initial version of a multi-language framework on top of Graal.<|MERGE_RESOLUTION|>--- conflicted
+++ resolved
@@ -3,12 +3,9 @@
 This changelog summarizes major changes between Truffle versions relevant to languages implementors building upon the Truffle framework. The main focus is on APIs exported by Truffle.
 
 ## Version 22.0.0
-<<<<<<< HEAD
 * Truffle DSL generated code now inherits all annotations on constructor parameters to the static create factory method.
 
-=======
 *  Changed behavior of `RootNode#getCallTarget()` such that it lazily initializes its call target. This enforces a one-to-one relationship between root nodes and call targets, which avoids several problems, for example, with regard to instrumentation. As a consequence, `RootNode.setCallTarget()` is deprecated and so will be `TruffleRuntime#createCallTarget()` soon. Please use `RootNode#getCallTarget()` to access the call target of a root node from now on.
->>>>>>> ade78181
 
 ## Version 21.3.0
 * Added a `@GenerateWrapper.Ignore` annotation to prevent methods from being instrumented in wrapper classes.
