--- conflicted
+++ resolved
@@ -1,12 +1,7 @@
 suite = {
     "name": "vm",
-<<<<<<< HEAD
-    "version": "1.0.0-rc7",
-    "release" : True,
-=======
     "version": "1.0.0-rc8",
     "release" : False,
->>>>>>> 118a21f0
     "groupId" : "org.graalvm",
     "mxversion": "5.183.3",
     "defaultLicense" : "GPLv2-CPE",
@@ -24,11 +19,7 @@
                 "name": "graal-nodejs",
                 "subdir": True,
                 "dynamic": True,
-<<<<<<< HEAD
-                "version": "6edec91072d7d2c8925d443704f2b85626c7ca1a",
-=======
                 "version": "96df87214a79b1a6e471db582e8b06a08052a50e",
->>>>>>> 118a21f0
                 "urls" : [
                     {"url" : "https://github.com/graalvm/graaljs.git", "kind" : "git"},
                     {"url": "https://curio.ssw.jku.at/nexus/content/repositories/snapshots", "kind": "binary"},
@@ -38,11 +29,7 @@
                 "name": "graal-js",
                 "subdir": True,
                 "dynamic": True,
-<<<<<<< HEAD
-                "version": "6edec91072d7d2c8925d443704f2b85626c7ca1a",
-=======
                 "version": "96df87214a79b1a6e471db582e8b06a08052a50e",
->>>>>>> 118a21f0
                 "urls": [
                     {"url": "https://github.com/graalvm/graaljs.git", "kind" : "git"},
                     {"url": "https://curio.ssw.jku.at/nexus/content/repositories/snapshots", "kind": "binary"},
@@ -50,11 +37,7 @@
             },
             {
                 "name": "truffleruby",
-<<<<<<< HEAD
-                "version": "e0572b47c9cb9846f58c574620aa9d8c62b2d500",
-=======
                 "version": "49e18ff47f535052b2f82734f52c1797591574f2",
->>>>>>> 118a21f0
                 "dynamic": True,
                 "urls": [
                     {"url": "https://github.com/oracle/truffleruby.git", "kind": "git"},
@@ -78,11 +61,7 @@
             },
             {
                 "name": "fastr",
-<<<<<<< HEAD
-                "version": "d6ce128f75bd0f0ca0d47257c016023f2657d254",
-=======
                 "version": "883041cb856404eac415d388e014a65e7ab90627",
->>>>>>> 118a21f0
                 "dynamic": True,
                 "urls": [
                     {"url": "https://github.com/oracle/fastr.git", "kind": "git"},
@@ -91,11 +70,7 @@
             },
             {
                 "name": "graalpython",
-<<<<<<< HEAD
-                "version": "c6aa379508c42a63afa0a2050662574bbd84ed03",
-=======
                 "version": "538d50ffebd5475b8f3e755280ee40780f5b25aa",
->>>>>>> 118a21f0
                 "dynamic": True,
                 "urls": [
                     {"url": "https://github.com/graalvm/graalpython.git", "kind": "git"},
