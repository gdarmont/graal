--- conflicted
+++ resolved
@@ -76,8 +76,8 @@
 public class OptimizedCallTarget extends InstalledCode implements RootCallTarget, ReplaceObserver, com.oracle.truffle.api.LoopCountReceiver {
 
     private static final String NODE_REWRITING_ASSUMPTION_NAME = "nodeRewritingAssumption";
-<<<<<<< HEAD
     private static final long ENTRY_POINT_OFFSET;
+    static final String CALL_BOUNDARY_METHOD_NAME = "callProxy";
 
     static {
         try {
@@ -86,9 +86,6 @@
             throw new RuntimeException(e);
         }
     }
-=======
-    static final String CALL_BOUNDARY_METHOD_NAME = "callProxy";
->>>>>>> 52ad45ee
 
     /** The AST to be executed when this call target is called. */
     private final RootNode rootNode;
