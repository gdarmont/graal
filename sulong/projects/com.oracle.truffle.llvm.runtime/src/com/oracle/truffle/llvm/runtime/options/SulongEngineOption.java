/*
 * Copyright (c) 2016, 2019, Oracle and/or its affiliates.
 *
 * All rights reserved.
 *
 * Redistribution and use in source and binary forms, with or without modification, are
 * permitted provided that the following conditions are met:
 *
 * 1. Redistributions of source code must retain the above copyright notice, this list of
 * conditions and the following disclaimer.
 *
 * 2. Redistributions in binary form must reproduce the above copyright notice, this list of
 * conditions and the following disclaimer in the documentation and/or other materials provided
 * with the distribution.
 *
 * 3. Neither the name of the copyright holder nor the names of its contributors may be used to
 * endorse or promote products derived from this software without specific prior written
 * permission.
 *
 * THIS SOFTWARE IS PROVIDED BY THE COPYRIGHT HOLDERS AND CONTRIBUTORS "AS IS" AND ANY EXPRESS
 * OR IMPLIED WARRANTIES, INCLUDING, BUT NOT LIMITED TO, THE IMPLIED WARRANTIES OF
 * MERCHANTABILITY AND FITNESS FOR A PARTICULAR PURPOSE ARE DISCLAIMED. IN NO EVENT SHALL THE
 * COPYRIGHT HOLDER OR CONTRIBUTORS BE LIABLE FOR ANY DIRECT, INDIRECT, INCIDENTAL, SPECIAL,
 * EXEMPLARY, OR CONSEQUENTIAL DAMAGES (INCLUDING, BUT NOT LIMITED TO, PROCUREMENT OF SUBSTITUTE
 * GOODS OR SERVICES; LOSS OF USE, DATA, OR PROFITS; OR BUSINESS INTERRUPTION) HOWEVER CAUSED
 * AND ON ANY THEORY OF LIABILITY, WHETHER IN CONTRACT, STRICT LIABILITY, OR TORT (INCLUDING
 * NEGLIGENCE OR OTHERWISE) ARISING IN ANY WAY OUT OF THE USE OF THIS SOFTWARE, EVEN IF ADVISED
 * OF THE POSSIBILITY OF SUCH DAMAGE.
 */
package com.oracle.truffle.llvm.runtime.options;

import java.io.PrintStream;
import java.util.ArrayList;
import java.util.Arrays;
import java.util.Iterator;
import java.util.List;

import org.graalvm.options.OptionCategory;
import org.graalvm.options.OptionDescriptor;
import org.graalvm.options.OptionDescriptors;
import org.graalvm.options.OptionKey;
import org.graalvm.options.OptionStability;

import com.oracle.truffle.api.CompilerAsserts;
import com.oracle.truffle.api.Option;
import com.oracle.truffle.api.TruffleLanguage;
import org.graalvm.options.OptionStability;

public final class SulongEngineOption {

    public static final String OPTION_ARRAY_SEPARATOR = ":";

<<<<<<< HEAD
    @Option(name = "llvm.stackSize", category = OptionCategory.USER, stability = OptionStability.STABLE,
            help = "The stack size, please end the input with one of: k, m, g, or t. (Note: the stack size will be in bytes if no appropriate suffix is give.)")
            public static final OptionKey<String> STACK_SIZE = new OptionKey<>("81920k");
=======
    // @formatter:off
    @Option(name = "llvm.stackSizeKB", category = OptionCategory.USER, help = "The stack size in KB.") public static final OptionKey<Integer> STACK_SIZE_KB = new OptionKey<>(81920);
>>>>>>> 246ca9c6

    public static final String LIBRARY_PATH_NAME = "llvm.libraryPath";
    @Option(name = LIBRARY_PATH_NAME, category = OptionCategory.USER, stability = OptionStability.STABLE, //
            help = "A list of paths where Sulong will search for relative libraries. Paths are delimited by " + OPTION_ARRAY_SEPARATOR + " .") //
    public static final OptionKey<String> LIBRARY_PATH = new OptionKey<>("");

    @Option(name = "llvm.sourcePath", category = OptionCategory.USER, help = "This option is deprecated. Use --inspect.SourcePath instead.", deprecated = true) //
    public static final OptionKey<String> SOURCE_PATH = new OptionKey<>("");

    @Option(name = "llvm.loadC++Libraries", category = OptionCategory.EXPERT, help = "Specifies whether the standard C++ libraries (libc++ and libc++abi) should be loaded. Enabled by default.") //
    public static final OptionKey<Boolean> LOAD_CXX_LIBRARIES = new OptionKey<>(true);

    @Option(name = "llvm.enableExternalNativeAccess", category = OptionCategory.USER, help = "Enable Sulongs native interface.") //
    public static final OptionKey<Boolean> ENABLE_NFI = new OptionKey<>(true);

    @Option(name = "llvm.debugSysCalls", category = OptionCategory.USER, help = "Turns syscall debugging on/off. Can be \'true\', \'false\', \'stdout\', \'stderr\' or a filepath.") //
    public static final OptionKey<String> DEBUG_SYSCALLS = new OptionKey<>(String.valueOf(false));

    @Option(name = "llvm.printNativeCallStats", category = OptionCategory.USER, help = "Outputs stats about native call site frequencies. Can be \'true\', \'false\', \'stdout\', \'stderr\' or a filepath.") //
    public static final OptionKey<String> NATIVE_CALL_STATS = new OptionKey<>(String.valueOf(false));

    @Option(name = "llvm.printLifetimeAnalysisStats", category = OptionCategory.USER, help = "Prints the results of the lifetime analysis. Can be \'true\', \'false\', \'stdout\', \'stderr\' or a filepath.") //
    public static final OptionKey<String> PRINT_LIFE_TIME_ANALYSIS_STATS = new OptionKey<>(String.valueOf(false));

    @Option(name = "llvm.parseOnly", category = OptionCategory.EXPERT, help = "Only parses a bc file; execution is not possible.") //
    public static final OptionKey<Boolean> PARSE_ONLY = new OptionKey<>(false);

    @Option(name = "llvm.enableLVI", category = OptionCategory.EXPERT, help = "Enable source-level inspection of local variables.") //
    public static final OptionKey<Boolean> ENABLE_LVI = new OptionKey<>(false);

    @Option(name = "llvm.lazyParsing", category = OptionCategory.EXPERT, help = "Enable lazy parsing of LLVM bitcode files.") //
    public static final OptionKey<Boolean> LAZY_PARSING = new OptionKey<>(true);

    @Option(name = "llvm.llDebug", category = OptionCategory.EXPERT, help = "Enable IR-level debugging of LLVM bitcode files.") //
    public static final OptionKey<Boolean> LL_DEBUG = new OptionKey<>(false);

    @Option(name = "llvm.llDebug.sources", category = OptionCategory.EXPERT, help = "Provide the locations of *.ll files for debugging. The expected format is <bc-path>=<ll-path>{:<bc-path>=<ll-path>}.") //
    public static final OptionKey<String> LL_DEBUG_SOURCES = new OptionKey<>("");

    @Option(name = "llvm.printStackTraceOnAbort", category = OptionCategory.INTERNAL, help = "Prints a C stack trace when abort() is called.") //
    public static final OptionKey<Boolean> STACKTRACE_ON_ABORT = new OptionKey<>(false);

    @Option(name = "llvm.traceIR", category = OptionCategory.EXPERT, help = "Prints a trace of the executed bitcode. Requires \'--llvm.llDebug=true\'. Set value to \'stdout\', \'stderr\' or \'file://<path to writable file>\' to enable.") //
    public static final OptionKey<String> TRACE_IR = new OptionKey<>("");

    public static final String LIBRARIES_NAME = "llvm.libraries";
    @Option(name = LIBRARIES_NAME, category = OptionCategory.USER, stability = OptionStability.STABLE, //
            help = "List of libraries (precompiled libraires *.dylib/*.so as well as bitcode libraries *.bc). " + //
                   "Files with a relative path will be looked up relative to llvm.libraryPath. Libraries are delimited by " + OPTION_ARRAY_SEPARATOR + " .") //
    public static final OptionKey<String> LIBRARIES = new OptionKey<>("");
    // @formatter:on

    public static List<OptionDescriptor> describeOptions() {
        ArrayList<OptionDescriptor> options = new ArrayList<>();
        Iterator<OptionDescriptor> iterator = SulongEngineOption.createDescriptors().iterator();
        while (iterator.hasNext()) {
            options.add(iterator.next());
        }
        return options;
    }

    public static OptionDescriptors createDescriptors() {
        return new SulongEngineOptionOptionDescriptors();
    }

    public static PrintStream getStream(String name) {
        if ("stderr".equals(name)) {
            return System.err;
        } else {
            return System.out;
        }
    }

    public static boolean isTrue(String option) {
        return "true".equalsIgnoreCase(option) || "stdout".equalsIgnoreCase(option) || "stderr".equalsIgnoreCase(option);
    }

    public static List<String> getPolyglotOptionSearchPaths(TruffleLanguage.Env env) {
        String libraryPathOption = env.getOptions().get(LIBRARY_PATH);
        String[] libraryPath = "".equals(libraryPathOption) ? new String[0] : libraryPathOption.split(OPTION_ARRAY_SEPARATOR);
        return Arrays.asList(libraryPath);
    }

    public static List<String> getPolyglotOptionExternalLibraries(TruffleLanguage.Env env) {
        CompilerAsserts.neverPartOfCompilation();
        String librariesOption = env.getOptions().get(LIBRARIES);
        String[] userLibraries = "".equals(librariesOption) ? new String[0] : librariesOption.split(OPTION_ARRAY_SEPARATOR);
        return Arrays.asList(userLibraries);
    }
}<|MERGE_RESOLUTION|>--- conflicted
+++ resolved
@@ -44,20 +44,15 @@
 import com.oracle.truffle.api.CompilerAsserts;
 import com.oracle.truffle.api.Option;
 import com.oracle.truffle.api.TruffleLanguage;
-import org.graalvm.options.OptionStability;
 
 public final class SulongEngineOption {
 
     public static final String OPTION_ARRAY_SEPARATOR = ":";
 
-<<<<<<< HEAD
+    // @formatter:off
     @Option(name = "llvm.stackSize", category = OptionCategory.USER, stability = OptionStability.STABLE,
             help = "The stack size, please end the input with one of: k, m, g, or t. (Note: the stack size will be in bytes if no appropriate suffix is give.)")
             public static final OptionKey<String> STACK_SIZE = new OptionKey<>("81920k");
-=======
-    // @formatter:off
-    @Option(name = "llvm.stackSizeKB", category = OptionCategory.USER, help = "The stack size in KB.") public static final OptionKey<Integer> STACK_SIZE_KB = new OptionKey<>(81920);
->>>>>>> 246ca9c6
 
     public static final String LIBRARY_PATH_NAME = "llvm.libraryPath";
     @Option(name = LIBRARY_PATH_NAME, category = OptionCategory.USER, stability = OptionStability.STABLE, //
