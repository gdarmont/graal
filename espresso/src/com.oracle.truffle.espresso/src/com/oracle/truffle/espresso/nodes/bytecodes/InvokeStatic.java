--- conflicted
+++ resolved
@@ -103,11 +103,7 @@
              * Accept a slow path once the method has been removed put method behind a boundary to
              * avoid a deopt loop.
              */
-<<<<<<< HEAD
-            return staticMethod.getContext().getClassRedefinition().handleRemovedMethod(staticMethod, staticMethod.getDeclaringKlass(), null).getMethodVersion();
-=======
-            return ClassRedefinition.handleRemovedMethod(staticMethod, staticMethod.getDeclaringKlass()).getMethodVersion();
->>>>>>> 1e2676fd
+            return staticMethod.getContext().getClassRedefinition().handleRemovedMethod(staticMethod, staticMethod.getDeclaringKlass()).getMethodVersion();
         }
         return staticMethod.getMethodVersion();
     }
