/*
 * Copyright (c) 2018, 2019, Oracle and/or its affiliates. All rights reserved.
 * DO NOT ALTER OR REMOVE COPYRIGHT NOTICES OR THIS FILE HEADER.
 *
 * This code is free software; you can redistribute it and/or modify it
 * under the terms of the GNU General Public License version 2 only, as
 * published by the Free Software Foundation.
 *
 * This code is distributed in the hope that it will be useful, but WITHOUT
 * ANY WARRANTY; without even the implied warranty of MERCHANTABILITY or
 * FITNESS FOR A PARTICULAR PURPOSE.  See the GNU General Public License
 * version 2 for more details (a copy is included in the LICENSE file that
 * accompanied this code).
 *
 * You should have received a copy of the GNU General Public License version
 * 2 along with this work; if not, write to the Free Software Foundation,
 * Inc., 51 Franklin St, Fifth Floor, Boston, MA 02110-1301 USA.
 *
 * Please contact Oracle, 500 Oracle Parkway, Redwood Shores, CA 94065 USA
 * or visit www.oracle.com if you need additional information or have any
 * questions.
 */
package com.oracle.truffle.espresso.runtime;

import java.io.File;
import java.io.InputStream;
import java.io.OutputStream;
import java.lang.ref.ReferenceQueue;
import java.nio.file.Path;
import java.nio.file.Paths;
import java.util.ArrayList;
import java.util.Arrays;
import java.util.Collections;
import java.util.Iterator;
import java.util.concurrent.atomic.AtomicInteger;
import java.util.stream.Collectors;

import com.oracle.truffle.espresso.jdwp.api.JDWPOptions;
import com.oracle.truffle.espresso.jdwp.api.VMEventListeners;
import com.oracle.truffle.espresso.substitutions.Target_java_lang_Thread;
import org.graalvm.polyglot.Engine;

import com.oracle.truffle.api.CompilerAsserts;
import com.oracle.truffle.api.CompilerDirectives;
import com.oracle.truffle.api.CompilerDirectives.CompilationFinal;
import com.oracle.truffle.api.TruffleFile;

import com.oracle.truffle.api.Assumption;
import com.oracle.truffle.api.Truffle;
import com.oracle.truffle.api.TruffleLanguage;
import com.oracle.truffle.api.source.Source;
import com.oracle.truffle.espresso.EspressoLanguage;
import com.oracle.truffle.espresso.EspressoOptions;
import com.oracle.truffle.espresso.Utils;
import com.oracle.truffle.espresso.descriptors.Names;
import com.oracle.truffle.espresso.descriptors.Signatures;
import com.oracle.truffle.espresso.descriptors.Symbol;
import com.oracle.truffle.espresso.descriptors.Symbol.Name;
import com.oracle.truffle.espresso.descriptors.Symbol.Signature;
import com.oracle.truffle.espresso.descriptors.Symbol.Type;
import com.oracle.truffle.espresso.descriptors.Types;
import com.oracle.truffle.espresso.impl.ClassRegistries;
import com.oracle.truffle.espresso.impl.Klass;
import com.oracle.truffle.espresso.impl.Method;
import com.oracle.truffle.espresso.jni.JniEnv;
import com.oracle.truffle.espresso.meta.Meta;
import com.oracle.truffle.espresso.substitutions.EspressoReference;
import com.oracle.truffle.espresso.substitutions.Substitutions;
import com.oracle.truffle.espresso.vm.InterpreterToVM;
import com.oracle.truffle.espresso.vm.VM;

public final class EspressoContext {

    public static final int DEFAULT_STACK_SIZE = 32;
    public static StackTraceElement[] EMPTY_STACK = new StackTraceElement[0];

    private final EspressoLanguage language;
    private final TruffleLanguage.Env env;
    private final StringTable strings;
    private final ClassRegistries registries;
    private final Substitutions substitutions;
    private final MethodHandleIntrinsics methodHandleIntrinsics;
    private final EspressoThreadManager threadManager;

    private final AtomicInteger klassIdProvider = new AtomicInteger();
    private boolean mainThreadCreated;

    public int getNewId() {
        return klassIdProvider.getAndIncrement();
    }

    private boolean initialized = false;

    private Classpath bootClasspath;
    private String[] mainArguments;
    private Source mainSourceFile;

    // Must be initialized after the context instance creation.
    @CompilationFinal private InterpreterToVM interpreterToVM;
    @CompilationFinal private Meta meta;
    @CompilationFinal private JniEnv jniEnv;
    @CompilationFinal private VM vm;
    @CompilationFinal private EspressoProperties vmProperties;

    @CompilationFinal private EspressoException stackOverflow;
    @CompilationFinal private EspressoException outOfMemory;
    @CompilationFinal private ArrayList<Method> frames;

    // Set on calling guest Therad.stop0(), or when closing context.
    @CompilationFinal private Assumption noThreadStop = Truffle.getRuntime().createAssumption();
    @CompilationFinal private Assumption noSuspend = Truffle.getRuntime().createAssumption();
    @CompilationFinal private Assumption noThreadDeprecationCalled = Truffle.getRuntime().createAssumption();
    private boolean isClosing = false;

    public EspressoContext(TruffleLanguage.Env env, EspressoLanguage language) {
        this.env = env;
        this.language = language;
        this.registries = new ClassRegistries(this);
        this.strings = new StringTable(this);
        this.substitutions = new Substitutions(this);
        this.methodHandleIntrinsics = new MethodHandleIntrinsics(this);
        this.threadManager = new EspressoThreadManager(this);

        this.InlineFieldAccessors = env.getOptions().get(EspressoOptions.InlineFieldAccessors);
        this.Verify = env.getOptions().get(EspressoOptions.Verify);
        this.JDWPOptions = env.getOptions().get(EspressoOptions.JDWPOptions); // null if not
                                                                              // specified
    }

    public ClassRegistries getRegistries() {
        return registries;
    }

    public InputStream in() {
        return env.in();
    }

    public OutputStream out() {
        return env.out();
    }

    public OutputStream err() {
        return env.err();
    }

    public StringTable getStrings() {
        return strings;
    }

    public TruffleLanguage.Env getEnv() {
        return env;
    }

    public EspressoLanguage getLanguage() {
        return language;
    }

    /**
     * @return The {@link String}[] array passed to the main function.
     */
    public String[] getMainArguments() {
        return mainArguments;
    }

    public void setMainArguments(String[] mainArguments) {
        this.mainArguments = mainArguments;
    }

    public Classpath getBootClasspath() {
        if (bootClasspath == null) {
            CompilerDirectives.transferToInterpreterAndInvalidate();
            bootClasspath = new Classpath(
                            getVmProperties().bootClasspath().stream().map(Path::toString).collect(Collectors.joining(File.pathSeparator)));
        }
        return bootClasspath;
    }

    public EspressoProperties getVmProperties() {
        assert vmProperties != null;
        return vmProperties;
    }

    /**
     * @return The source code unit of the main function.
     */
    public Source getMainSourceFile() {
        return mainSourceFile;
    }

    public void setMainSourceFile(Source mainSourceFile) {
        this.mainSourceFile = mainSourceFile;
    }

    public void initializeContext() {
        assert !this.initialized;
        new JDWPContextImpl(this).jdwpInit();
        spawnVM();
        this.initialized = true;
<<<<<<< HEAD
        VMInitializedListeners.getDefault().fire();
    }

    public Source findOrCreateSource(Method method) {
        String sourceFile = method.getSourceFile();
        if (sourceFile == null) {
            return null;
        } else {
            TruffleFile file = env.getInternalTruffleFile(sourceFile);
            Source source = Source.newBuilder("java", file).content(Source.CONTENT_NONE).build();
            // sources are interned so no cache needed (hopefully)
            return source;
        }
=======
        hostToGuestReferenceDrainThread.start();
>>>>>>> dab35cd0
    }

    private Thread hostToGuestReferenceDrainThread;

    public Meta getMeta() {
        return meta;
    }

    public final ReferenceQueue<StaticObject> REFERENCE_QUEUE = new ReferenceQueue<>();

    private void spawnVM() {

        long ticks = System.currentTimeMillis();

        initVmProperties();

        this.meta = new Meta(this);

        this.interpreterToVM = new InterpreterToVM(this);

        // Spawn JNI first, then the VM.
        this.vm = VM.create(getJNI()); // Mokapot is loaded

        initializeKnownClass(Type.Object);

        for (Symbol<Type> type : Arrays.asList(
                        Type.String,
                        Type.System,
                        Type.ThreadGroup,
                        Type.Thread,
                        Type.Class,
                        Type.Method)) {
            initializeKnownClass(type);
        }

        createMainThread();

        initializeKnownClass(Type.java_lang_ref_Finalizer);

        // Initialize ReferenceQueues
        this.hostToGuestReferenceDrainThread = getEnv().createThread(new Runnable() {
            @SuppressWarnings("rawtypes")
            @Override
            public void run() {
                final StaticObject lock = (StaticObject) meta.Reference_lock.get(meta.Reference.tryInitializeAndGetStatics());
                while (!Thread.currentThread().isInterrupted()) {
                    try {
                        // Based on HotSpot's ReferenceProcessor::enqueue_discovered_reflist.
                        // HotSpot's "new behavior": Walk down the list, self-looping the next field
                        // so that the References are not considered active.
                        EspressoReference head;
                        do {
                            head = (EspressoReference) REFERENCE_QUEUE.remove();
                            assert head != null;
                        } while (StaticObject.notNull((StaticObject) meta.Reference_next.get(head.getGuestReference())));

                        synchronized (lock) {
                            assert Target_java_lang_Thread.holdsLock(lock) : "must hold Reference.lock at the guest level";
                            casNextIfNullAndMaybeClear(head);

                            EspressoReference prev = head, ref;
                            while ((ref = (EspressoReference) REFERENCE_QUEUE.poll()) != null) {
                                if (StaticObject.notNull((StaticObject) meta.Reference_next.get(ref.getGuestReference()))) {
                                    continue;
                                }
                                meta.Reference_discovered.set(prev.getGuestReference(), ref.getGuestReference());
                                casNextIfNullAndMaybeClear(ref);
                                prev = ref;
                            }

                            meta.Reference_discovered.set(prev.getGuestReference(), prev.getGuestReference());
                            StaticObject obj = meta.Reference_pending.getAndSetObject(meta.Reference.getStatics(), head.getGuestReference());
                            meta.Reference_discovered.set(prev.getGuestReference(), obj);

                            getVM().JVM_MonitorNotify(lock);
                        }
                    } catch (InterruptedException e) {
                        // ignore
                        return;
                    }
                }
            }
        });

        meta.System_initializeSystemClass.invokeDirect(null);

        // System exceptions.
        for (Symbol<Type> type : Arrays.asList(
                        Type.OutOfMemoryError,
                        Type.NullPointerException,
                        Type.ClassCastException,
                        Type.ArrayStoreException,
                        Type.ArithmeticException,
                        Type.StackOverflowError,
                        Type.IllegalMonitorStateException,
                        Type.IllegalArgumentException)) {
            initializeKnownClass(type);
        }

        // Init memoryError instances
        StaticObject stackOverflowErrorInstance = meta.StackOverflowError.allocateInstance();
        StaticObject outOfMemoryErrorInstance = meta.OutOfMemoryError.allocateInstance();
        meta.StackOverflowError.lookupDeclaredMethod(Name.INIT, Signature._void_String).invokeDirect(stackOverflowErrorInstance, meta.toGuestString("VM StackOverFlow"));
        meta.OutOfMemoryError.lookupDeclaredMethod(Name.INIT, Signature._void_String).invokeDirect(outOfMemoryErrorInstance, meta.toGuestString("VM OutOfMemory"));

        stackOverflowErrorInstance.setHiddenField(meta.HIDDEN_FRAMES, new VM.StackTrace());
        stackOverflowErrorInstance.setField(meta.Throwable_backtrace, stackOverflowErrorInstance);
        outOfMemoryErrorInstance.setHiddenField(meta.HIDDEN_FRAMES, new VM.StackTrace());
        outOfMemoryErrorInstance.setField(meta.Throwable_backtrace, outOfMemoryErrorInstance);

        this.stackOverflow = new EspressoException(stackOverflowErrorInstance);
        this.outOfMemory = new EspressoException(outOfMemoryErrorInstance);

        System.err.println("spawnVM: " + (System.currentTimeMillis() - ticks) + " ms");
    }

    private void casNextIfNullAndMaybeClear(@SuppressWarnings("rawtypes") EspressoReference wrapper) {
        StaticObject ref = wrapper.getGuestReference();
        // Cleaner references extends PhantomReference but are cleared.
        // See HotSpot's ReferenceProcessor::process_discovered_references in referenceProcessor.cpp
        if (InterpreterToVM.instanceOf(ref, ref.getKlass().getMeta().Cleaner)) {
            wrapper.clear();
        }
        ref.compareAndSwapField(meta.Reference_next, StaticObject.NULL, ref);
    }

    /**
     * The order in which methods are called and fields are set here is important, it mimics
     * HotSpot's implementation.
     */
    private void createMainThread() {
        StaticObject systemThreadGroup = meta.ThreadGroup.allocateInstance();
        meta.ThreadGroup.lookupDeclaredMethod(Name.INIT, Signature._void) // private ThreadGroup()
                .invokeDirect(systemThreadGroup);
        StaticObject mainThread = meta.Thread.allocateInstance();
        // Allow guest Thread.currentThread() to work.
        mainThread.setIntField(meta.Thread_priority, Thread.NORM_PRIORITY);
        mainThread.setHiddenField(meta.HIDDEN_HOST_THREAD, Thread.currentThread());
        mainThread.setHiddenField(meta.HIDDEN_DEATH, Target_java_lang_Thread.KillStatus.NORMAL);
        StaticObject mainThreadGroup = meta.ThreadGroup.allocateInstance();
        threadManager.registerMainThread(Thread.currentThread(), mainThread);

        // Guest Thread.currentThread() must work as this point.
        meta.ThreadGroup // public ThreadGroup(ThreadGroup parent, String name)
                .lookupDeclaredMethod(Name.INIT, Signature._void_ThreadGroup_String) //
                .invokeDirect(mainThreadGroup,
                        /* parent */ systemThreadGroup,
                        /* name */ meta.toGuestString("main"));

        meta.Thread // public Thread(ThreadGroup group, String name)
                .lookupDeclaredMethod(Name.INIT, Signature._void_ThreadGroup_String) //
                .invokeDirect(mainThread,
                        /* group */ mainThreadGroup,
                        /* name */ meta.toGuestString("main"));
        mainThread.setIntField(meta.Thread_threadStatus, Target_java_lang_Thread.State.RUNNABLE.value);

        VMEventListeners.getDefault().threadStarted(mainThread);
        mainThreadCreated = true;
    }

    public void interruptActiveThreads() {
        isClosing = true;
        invalidateNoThreadStop("Killing the VM");
        Thread initiatingThread = Thread.currentThread();
        for (StaticObject guest : threadManager.activeThreads()) {
            Thread t = Target_java_lang_Thread.getHostFromGuestThread(guest);
            if (t != initiatingThread) {
                try {
                    if (t.isDaemon()) {
                        Target_java_lang_Thread.killThread(guest);
                        Target_java_lang_Thread.interrupt0(guest);
                        t.join(10);
                        if (t.isAlive()) {
                            Target_java_lang_Thread.setThreadStop(guest, Target_java_lang_Thread.KillStatus.DISSIDENT);
                            t.join();
                        }
                    } else {
                        Target_java_lang_Thread.interrupt0(guest);
                        t.join();
                    }
                } catch (InterruptedException e) {
                    System.err.println("Interrupted while stopping thread in closing context.");
                }
            }
        }

        hostToGuestReferenceDrainThread.interrupt();
        try {
            hostToGuestReferenceDrainThread.join();
        } catch (InterruptedException e) {
            // ignore
        }
        initiatingThread.interrupt();
    }

    private void initVmProperties() {
        EspressoProperties.Builder builder;
        if (EspressoOptions.RUNNING_ON_SVM) {
            builder = EspressoProperties.newPlatformBuilder() //
                            .javaHome(Engine.findHome().resolve("jre")) //
                            .espressoLibraryPath(Collections.singletonList(Paths.get(getLanguage().getEspressoHome()).resolve("lib")));
        } else {
            builder = EspressoProperties.inheritFromHostVM();
            String espressoLibraryPath = System.getProperty("espresso.library.path");
            if (espressoLibraryPath != null) {
                builder.espressoLibraryPath(Utils.parsePaths(espressoLibraryPath));
            }
        }

        vmProperties = EspressoProperties.processOptions(builder, getEnv().getOptions()).build();

    }

    private void initializeKnownClass(Symbol<Type> type) {
        Klass klass = getRegistries().loadKlassWithBootClassLoader(type);
        klass.safeInitialize();
    }

    public boolean isInitialized() {
        return initialized;
    }

    public InterpreterToVM getInterpreterToVM() {
        return interpreterToVM;
    }

    public VM getVM() {
        return vm;
    }

    public Types getTypes() {
        return getLanguage().getTypes();
    }

    public Signatures getSignatures() {
        return getLanguage().getSignatures();
    }

    public JniEnv getJNI() {
        if (jniEnv == null) {
            CompilerAsserts.neverPartOfCompilation();
            jniEnv = JniEnv.create(this);
        }
        return jniEnv;
    }

    public void disposeContext() {
        if (initialized) {
            getVM().dispose();
            getJNI().dispose();
        }
    }

    public Substitutions getSubstitutions() {
        return substitutions;
    }

    public void setBootstrapMeta(Meta meta) {
        this.meta = meta;
    }

    public final Names getNames() {
        return getLanguage().getNames();
    }

    public final MethodHandleIntrinsics getMethodHandleIntrinsics() {
        return methodHandleIntrinsics;
    }

    public final EspressoException getStackOverflow() {
        return stackOverflow;
    }

    public EspressoException getOutOfMemory() {
        return outOfMemory;
    }
    // Thread management

    public StaticObject getGuestThreadFromHost(Thread host) {
        return threadManager.getGuestThreadFromHost(host);
    }

    public StaticObject getCurrentThread() {
        return threadManager.getGuestThreadFromHost(Thread.currentThread());
    }

    public StaticObject[] getActiveThreads() {
        return threadManager.activeThreads();
    }

    public void registerThread(Thread host, StaticObject self) {
        threadManager.registerThread(host, self);
    }

    public void unregisterThread(StaticObject self) {
        threadManager.unregisterThread(self);
    }

    public void invalidateNoThreadStop(String message) {
        noThreadDeprecationCalled.invalidate();
        noThreadStop.invalidate(message);
    }

    public boolean shouldCheckStop() {
        return !noThreadStop.isValid();
    }

    public void invalidateNoSuspend(String message) {
        noThreadDeprecationCalled.invalidate();
        noSuspend.invalidate(message);
    }

    public boolean shouldCheckDeprecationStatus() {
        return !noThreadDeprecationCalled.isValid();
    }

    public boolean shouldCheckSuspend() {
        return !noSuspend.isValid();
    }

    public boolean isClosing() {
        return isClosing;
    }

    // region Options
    public final boolean InlineFieldAccessors;

    public final EspressoOptions.VerifyMode Verify;
    public final JDWPOptions JDWPOptions;

    public boolean isMainThreadCreated() {
        return mainThreadCreated;
    }

    public Object getMainThread() {
        return threadManager.getMainThread();
    }

    public boolean isValidThread(Object thread) {
        StaticObject[] activeThreads = threadManager.activeThreads();

        for (StaticObject activeThread : activeThreads) {
            if (activeThread == thread) {
                return true;
            }
        }
        return false;
    }

    public boolean isValidThreadGroup(Object threadGroup) {
        // TODO(Gregersen) - validate if this is a valid threadgroup
        return true;
    }

    // endregion Options
}<|MERGE_RESOLUTION|>--- conflicted
+++ resolved
@@ -196,8 +196,8 @@
         new JDWPContextImpl(this).jdwpInit();
         spawnVM();
         this.initialized = true;
-<<<<<<< HEAD
         VMInitializedListeners.getDefault().fire();
+        hostToGuestReferenceDrainThread.start();
     }
 
     public Source findOrCreateSource(Method method) {
@@ -210,9 +210,6 @@
             // sources are interned so no cache needed (hopefully)
             return source;
         }
-=======
-        hostToGuestReferenceDrainThread.start();
->>>>>>> dab35cd0
     }
 
     private Thread hostToGuestReferenceDrainThread;
