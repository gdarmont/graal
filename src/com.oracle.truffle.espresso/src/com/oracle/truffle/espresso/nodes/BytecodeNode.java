/*
 * Copyright (c) 2018, 2019, Oracle and/or its affiliates. All rights reserved.
 * DO NOT ALTER OR REMOVE COPYRIGHT NOTICES OR THIS FILE HEADER.
 *
 * This code is free software; you can redistribute it and/or modify it
 * under the terms of the GNU General Public License version 2 only, as
 * published by the Free Software Foundation.
 *
 * This code is distributed in the hope that it will be useful, but WITHOUT
 * ANY WARRANTY; without even the implied warranty of MERCHANTABILITY or
 * FITNESS FOR A PARTICULAR PURPOSE.  See the GNU General Public License
 * version 2 for more details (a copy is included in the LICENSE file that
 * accompanied this code).
 *
 * You should have received a copy of the GNU General Public License version
 * 2 along with this work; if not, write to the Free Software Foundation,
 * Inc., 51 Franklin St, Fifth Floor, Boston, MA 02110-1301 USA.
 *
 * Please contact Oracle, 500 Oracle Parkway, Redwood Shores, CA 94065 USA
 * or visit www.oracle.com if you need additional information or have any
 * questions.
 */
package com.oracle.truffle.espresso.nodes;

import static com.oracle.truffle.espresso.bytecode.Bytecodes.AALOAD;
import static com.oracle.truffle.espresso.bytecode.Bytecodes.AASTORE;
import static com.oracle.truffle.espresso.bytecode.Bytecodes.ACONST_NULL;
import static com.oracle.truffle.espresso.bytecode.Bytecodes.ALOAD;
import static com.oracle.truffle.espresso.bytecode.Bytecodes.ALOAD_0;
import static com.oracle.truffle.espresso.bytecode.Bytecodes.ALOAD_1;
import static com.oracle.truffle.espresso.bytecode.Bytecodes.ALOAD_2;
import static com.oracle.truffle.espresso.bytecode.Bytecodes.ALOAD_3;
import static com.oracle.truffle.espresso.bytecode.Bytecodes.ANEWARRAY;
import static com.oracle.truffle.espresso.bytecode.Bytecodes.ARETURN;
import static com.oracle.truffle.espresso.bytecode.Bytecodes.ARRAYLENGTH;
import static com.oracle.truffle.espresso.bytecode.Bytecodes.ASTORE;
import static com.oracle.truffle.espresso.bytecode.Bytecodes.ASTORE_0;
import static com.oracle.truffle.espresso.bytecode.Bytecodes.ASTORE_1;
import static com.oracle.truffle.espresso.bytecode.Bytecodes.ASTORE_2;
import static com.oracle.truffle.espresso.bytecode.Bytecodes.ASTORE_3;
import static com.oracle.truffle.espresso.bytecode.Bytecodes.ATHROW;
import static com.oracle.truffle.espresso.bytecode.Bytecodes.BALOAD;
import static com.oracle.truffle.espresso.bytecode.Bytecodes.BASTORE;
import static com.oracle.truffle.espresso.bytecode.Bytecodes.BIPUSH;
import static com.oracle.truffle.espresso.bytecode.Bytecodes.BREAKPOINT;
import static com.oracle.truffle.espresso.bytecode.Bytecodes.CALOAD;
import static com.oracle.truffle.espresso.bytecode.Bytecodes.CASTORE;
import static com.oracle.truffle.espresso.bytecode.Bytecodes.CHECKCAST;
import static com.oracle.truffle.espresso.bytecode.Bytecodes.D2F;
import static com.oracle.truffle.espresso.bytecode.Bytecodes.D2I;
import static com.oracle.truffle.espresso.bytecode.Bytecodes.D2L;
import static com.oracle.truffle.espresso.bytecode.Bytecodes.DADD;
import static com.oracle.truffle.espresso.bytecode.Bytecodes.DALOAD;
import static com.oracle.truffle.espresso.bytecode.Bytecodes.DASTORE;
import static com.oracle.truffle.espresso.bytecode.Bytecodes.DCMPG;
import static com.oracle.truffle.espresso.bytecode.Bytecodes.DCMPL;
import static com.oracle.truffle.espresso.bytecode.Bytecodes.DCONST_0;
import static com.oracle.truffle.espresso.bytecode.Bytecodes.DCONST_1;
import static com.oracle.truffle.espresso.bytecode.Bytecodes.DDIV;
import static com.oracle.truffle.espresso.bytecode.Bytecodes.DLOAD;
import static com.oracle.truffle.espresso.bytecode.Bytecodes.DLOAD_0;
import static com.oracle.truffle.espresso.bytecode.Bytecodes.DLOAD_1;
import static com.oracle.truffle.espresso.bytecode.Bytecodes.DLOAD_2;
import static com.oracle.truffle.espresso.bytecode.Bytecodes.DLOAD_3;
import static com.oracle.truffle.espresso.bytecode.Bytecodes.DMUL;
import static com.oracle.truffle.espresso.bytecode.Bytecodes.DNEG;
import static com.oracle.truffle.espresso.bytecode.Bytecodes.DREM;
import static com.oracle.truffle.espresso.bytecode.Bytecodes.DRETURN;
import static com.oracle.truffle.espresso.bytecode.Bytecodes.DSTORE;
import static com.oracle.truffle.espresso.bytecode.Bytecodes.DSTORE_0;
import static com.oracle.truffle.espresso.bytecode.Bytecodes.DSTORE_1;
import static com.oracle.truffle.espresso.bytecode.Bytecodes.DSTORE_2;
import static com.oracle.truffle.espresso.bytecode.Bytecodes.DSTORE_3;
import static com.oracle.truffle.espresso.bytecode.Bytecodes.DSUB;
import static com.oracle.truffle.espresso.bytecode.Bytecodes.DUP;
import static com.oracle.truffle.espresso.bytecode.Bytecodes.DUP2;
import static com.oracle.truffle.espresso.bytecode.Bytecodes.DUP2_X1;
import static com.oracle.truffle.espresso.bytecode.Bytecodes.DUP2_X2;
import static com.oracle.truffle.espresso.bytecode.Bytecodes.DUP_X1;
import static com.oracle.truffle.espresso.bytecode.Bytecodes.DUP_X2;
import static com.oracle.truffle.espresso.bytecode.Bytecodes.F2D;
import static com.oracle.truffle.espresso.bytecode.Bytecodes.F2I;
import static com.oracle.truffle.espresso.bytecode.Bytecodes.F2L;
import static com.oracle.truffle.espresso.bytecode.Bytecodes.FADD;
import static com.oracle.truffle.espresso.bytecode.Bytecodes.FALOAD;
import static com.oracle.truffle.espresso.bytecode.Bytecodes.FASTORE;
import static com.oracle.truffle.espresso.bytecode.Bytecodes.FCMPG;
import static com.oracle.truffle.espresso.bytecode.Bytecodes.FCMPL;
import static com.oracle.truffle.espresso.bytecode.Bytecodes.FCONST_0;
import static com.oracle.truffle.espresso.bytecode.Bytecodes.FCONST_1;
import static com.oracle.truffle.espresso.bytecode.Bytecodes.FCONST_2;
import static com.oracle.truffle.espresso.bytecode.Bytecodes.FDIV;
import static com.oracle.truffle.espresso.bytecode.Bytecodes.FLOAD;
import static com.oracle.truffle.espresso.bytecode.Bytecodes.FLOAD_0;
import static com.oracle.truffle.espresso.bytecode.Bytecodes.FLOAD_1;
import static com.oracle.truffle.espresso.bytecode.Bytecodes.FLOAD_2;
import static com.oracle.truffle.espresso.bytecode.Bytecodes.FLOAD_3;
import static com.oracle.truffle.espresso.bytecode.Bytecodes.FMUL;
import static com.oracle.truffle.espresso.bytecode.Bytecodes.FNEG;
import static com.oracle.truffle.espresso.bytecode.Bytecodes.FREM;
import static com.oracle.truffle.espresso.bytecode.Bytecodes.FRETURN;
import static com.oracle.truffle.espresso.bytecode.Bytecodes.FSTORE;
import static com.oracle.truffle.espresso.bytecode.Bytecodes.FSTORE_0;
import static com.oracle.truffle.espresso.bytecode.Bytecodes.FSTORE_1;
import static com.oracle.truffle.espresso.bytecode.Bytecodes.FSTORE_2;
import static com.oracle.truffle.espresso.bytecode.Bytecodes.FSTORE_3;
import static com.oracle.truffle.espresso.bytecode.Bytecodes.FSUB;
import static com.oracle.truffle.espresso.bytecode.Bytecodes.GETFIELD;
import static com.oracle.truffle.espresso.bytecode.Bytecodes.GETSTATIC;
import static com.oracle.truffle.espresso.bytecode.Bytecodes.GOTO;
import static com.oracle.truffle.espresso.bytecode.Bytecodes.GOTO_W;
import static com.oracle.truffle.espresso.bytecode.Bytecodes.I2B;
import static com.oracle.truffle.espresso.bytecode.Bytecodes.I2C;
import static com.oracle.truffle.espresso.bytecode.Bytecodes.I2D;
import static com.oracle.truffle.espresso.bytecode.Bytecodes.I2F;
import static com.oracle.truffle.espresso.bytecode.Bytecodes.I2L;
import static com.oracle.truffle.espresso.bytecode.Bytecodes.I2S;
import static com.oracle.truffle.espresso.bytecode.Bytecodes.IADD;
import static com.oracle.truffle.espresso.bytecode.Bytecodes.IALOAD;
import static com.oracle.truffle.espresso.bytecode.Bytecodes.IAND;
import static com.oracle.truffle.espresso.bytecode.Bytecodes.IASTORE;
import static com.oracle.truffle.espresso.bytecode.Bytecodes.ICONST_0;
import static com.oracle.truffle.espresso.bytecode.Bytecodes.ICONST_1;
import static com.oracle.truffle.espresso.bytecode.Bytecodes.ICONST_2;
import static com.oracle.truffle.espresso.bytecode.Bytecodes.ICONST_3;
import static com.oracle.truffle.espresso.bytecode.Bytecodes.ICONST_4;
import static com.oracle.truffle.espresso.bytecode.Bytecodes.ICONST_5;
import static com.oracle.truffle.espresso.bytecode.Bytecodes.ICONST_M1;
import static com.oracle.truffle.espresso.bytecode.Bytecodes.IDIV;
import static com.oracle.truffle.espresso.bytecode.Bytecodes.IFEQ;
import static com.oracle.truffle.espresso.bytecode.Bytecodes.IFGE;
import static com.oracle.truffle.espresso.bytecode.Bytecodes.IFGT;
import static com.oracle.truffle.espresso.bytecode.Bytecodes.IFLE;
import static com.oracle.truffle.espresso.bytecode.Bytecodes.IFLT;
import static com.oracle.truffle.espresso.bytecode.Bytecodes.IFNE;
import static com.oracle.truffle.espresso.bytecode.Bytecodes.IFNONNULL;
import static com.oracle.truffle.espresso.bytecode.Bytecodes.IFNULL;
import static com.oracle.truffle.espresso.bytecode.Bytecodes.IF_ACMPEQ;
import static com.oracle.truffle.espresso.bytecode.Bytecodes.IF_ACMPNE;
import static com.oracle.truffle.espresso.bytecode.Bytecodes.IF_ICMPEQ;
import static com.oracle.truffle.espresso.bytecode.Bytecodes.IF_ICMPGE;
import static com.oracle.truffle.espresso.bytecode.Bytecodes.IF_ICMPGT;
import static com.oracle.truffle.espresso.bytecode.Bytecodes.IF_ICMPLE;
import static com.oracle.truffle.espresso.bytecode.Bytecodes.IF_ICMPLT;
import static com.oracle.truffle.espresso.bytecode.Bytecodes.IF_ICMPNE;
import static com.oracle.truffle.espresso.bytecode.Bytecodes.IINC;
import static com.oracle.truffle.espresso.bytecode.Bytecodes.ILOAD;
import static com.oracle.truffle.espresso.bytecode.Bytecodes.ILOAD_0;
import static com.oracle.truffle.espresso.bytecode.Bytecodes.ILOAD_1;
import static com.oracle.truffle.espresso.bytecode.Bytecodes.ILOAD_2;
import static com.oracle.truffle.espresso.bytecode.Bytecodes.ILOAD_3;
import static com.oracle.truffle.espresso.bytecode.Bytecodes.IMUL;
import static com.oracle.truffle.espresso.bytecode.Bytecodes.INEG;
import static com.oracle.truffle.espresso.bytecode.Bytecodes.INSTANCEOF;
import static com.oracle.truffle.espresso.bytecode.Bytecodes.INVOKEDYNAMIC;
import static com.oracle.truffle.espresso.bytecode.Bytecodes.INVOKEINTERFACE;
import static com.oracle.truffle.espresso.bytecode.Bytecodes.INVOKESPECIAL;
import static com.oracle.truffle.espresso.bytecode.Bytecodes.INVOKESTATIC;
import static com.oracle.truffle.espresso.bytecode.Bytecodes.INVOKEVIRTUAL;
import static com.oracle.truffle.espresso.bytecode.Bytecodes.IOR;
import static com.oracle.truffle.espresso.bytecode.Bytecodes.IREM;
import static com.oracle.truffle.espresso.bytecode.Bytecodes.IRETURN;
import static com.oracle.truffle.espresso.bytecode.Bytecodes.ISHL;
import static com.oracle.truffle.espresso.bytecode.Bytecodes.ISHR;
import static com.oracle.truffle.espresso.bytecode.Bytecodes.ISTORE;
import static com.oracle.truffle.espresso.bytecode.Bytecodes.ISTORE_0;
import static com.oracle.truffle.espresso.bytecode.Bytecodes.ISTORE_1;
import static com.oracle.truffle.espresso.bytecode.Bytecodes.ISTORE_2;
import static com.oracle.truffle.espresso.bytecode.Bytecodes.ISTORE_3;
import static com.oracle.truffle.espresso.bytecode.Bytecodes.ISUB;
import static com.oracle.truffle.espresso.bytecode.Bytecodes.IUSHR;
import static com.oracle.truffle.espresso.bytecode.Bytecodes.IXOR;
import static com.oracle.truffle.espresso.bytecode.Bytecodes.JSR;
import static com.oracle.truffle.espresso.bytecode.Bytecodes.JSR_W;
import static com.oracle.truffle.espresso.bytecode.Bytecodes.L2D;
import static com.oracle.truffle.espresso.bytecode.Bytecodes.L2F;
import static com.oracle.truffle.espresso.bytecode.Bytecodes.L2I;
import static com.oracle.truffle.espresso.bytecode.Bytecodes.LADD;
import static com.oracle.truffle.espresso.bytecode.Bytecodes.LALOAD;
import static com.oracle.truffle.espresso.bytecode.Bytecodes.LAND;
import static com.oracle.truffle.espresso.bytecode.Bytecodes.LASTORE;
import static com.oracle.truffle.espresso.bytecode.Bytecodes.LCMP;
import static com.oracle.truffle.espresso.bytecode.Bytecodes.LCONST_0;
import static com.oracle.truffle.espresso.bytecode.Bytecodes.LCONST_1;
import static com.oracle.truffle.espresso.bytecode.Bytecodes.LDC;
import static com.oracle.truffle.espresso.bytecode.Bytecodes.LDC2_W;
import static com.oracle.truffle.espresso.bytecode.Bytecodes.LDC_W;
import static com.oracle.truffle.espresso.bytecode.Bytecodes.LDIV;
import static com.oracle.truffle.espresso.bytecode.Bytecodes.LLOAD;
import static com.oracle.truffle.espresso.bytecode.Bytecodes.LLOAD_0;
import static com.oracle.truffle.espresso.bytecode.Bytecodes.LLOAD_1;
import static com.oracle.truffle.espresso.bytecode.Bytecodes.LLOAD_2;
import static com.oracle.truffle.espresso.bytecode.Bytecodes.LLOAD_3;
import static com.oracle.truffle.espresso.bytecode.Bytecodes.LMUL;
import static com.oracle.truffle.espresso.bytecode.Bytecodes.LNEG;
import static com.oracle.truffle.espresso.bytecode.Bytecodes.LOOKUPSWITCH;
import static com.oracle.truffle.espresso.bytecode.Bytecodes.LOR;
import static com.oracle.truffle.espresso.bytecode.Bytecodes.LREM;
import static com.oracle.truffle.espresso.bytecode.Bytecodes.LRETURN;
import static com.oracle.truffle.espresso.bytecode.Bytecodes.LSHL;
import static com.oracle.truffle.espresso.bytecode.Bytecodes.LSHR;
import static com.oracle.truffle.espresso.bytecode.Bytecodes.LSTORE;
import static com.oracle.truffle.espresso.bytecode.Bytecodes.LSTORE_0;
import static com.oracle.truffle.espresso.bytecode.Bytecodes.LSTORE_1;
import static com.oracle.truffle.espresso.bytecode.Bytecodes.LSTORE_2;
import static com.oracle.truffle.espresso.bytecode.Bytecodes.LSTORE_3;
import static com.oracle.truffle.espresso.bytecode.Bytecodes.LSUB;
import static com.oracle.truffle.espresso.bytecode.Bytecodes.LUSHR;
import static com.oracle.truffle.espresso.bytecode.Bytecodes.LXOR;
import static com.oracle.truffle.espresso.bytecode.Bytecodes.MONITORENTER;
import static com.oracle.truffle.espresso.bytecode.Bytecodes.MONITOREXIT;
import static com.oracle.truffle.espresso.bytecode.Bytecodes.MULTIANEWARRAY;
import static com.oracle.truffle.espresso.bytecode.Bytecodes.NEW;
import static com.oracle.truffle.espresso.bytecode.Bytecodes.NEWARRAY;
import static com.oracle.truffle.espresso.bytecode.Bytecodes.NOP;
import static com.oracle.truffle.espresso.bytecode.Bytecodes.POP;
import static com.oracle.truffle.espresso.bytecode.Bytecodes.POP2;
import static com.oracle.truffle.espresso.bytecode.Bytecodes.PUTFIELD;
import static com.oracle.truffle.espresso.bytecode.Bytecodes.PUTSTATIC;
import static com.oracle.truffle.espresso.bytecode.Bytecodes.QUICK;
import static com.oracle.truffle.espresso.bytecode.Bytecodes.RET;
import static com.oracle.truffle.espresso.bytecode.Bytecodes.RETURN;
import static com.oracle.truffle.espresso.bytecode.Bytecodes.SALOAD;
import static com.oracle.truffle.espresso.bytecode.Bytecodes.SASTORE;
import static com.oracle.truffle.espresso.bytecode.Bytecodes.SIPUSH;
import static com.oracle.truffle.espresso.bytecode.Bytecodes.SWAP;
import static com.oracle.truffle.espresso.bytecode.Bytecodes.TABLESWITCH;
import static com.oracle.truffle.espresso.bytecode.Bytecodes.WIDE;

import java.util.Arrays;
import java.util.Objects;
import java.util.Set;
import java.util.concurrent.locks.Lock;

import com.oracle.truffle.api.CompilerAsserts;
import com.oracle.truffle.api.CompilerDirectives;
import com.oracle.truffle.api.CompilerDirectives.CompilationFinal;
import com.oracle.truffle.api.CompilerDirectives.TruffleBoundary;
import com.oracle.truffle.api.frame.FrameDescriptor;
import com.oracle.truffle.api.frame.FrameSlot;
import com.oracle.truffle.api.frame.FrameUtil;
import com.oracle.truffle.api.frame.VirtualFrame;
import com.oracle.truffle.api.instrumentation.InstrumentableNode;
import com.oracle.truffle.api.instrumentation.ProbeNode;
import com.oracle.truffle.api.instrumentation.StandardTags.StatementTag;
import com.oracle.truffle.api.instrumentation.Tag;
import com.oracle.truffle.api.nodes.CustomNodeCount;
import com.oracle.truffle.api.nodes.ExplodeLoop;
import com.oracle.truffle.api.nodes.LoopNode;
<<<<<<< HEAD
import com.oracle.truffle.api.nodes.Node;
import com.oracle.truffle.api.source.Source;
import com.oracle.truffle.api.source.SourceSection;
=======
import com.oracle.truffle.api.profiles.BranchProfile;
>>>>>>> 6a4e612f
import com.oracle.truffle.espresso.EspressoLanguage;
import com.oracle.truffle.espresso.bytecode.BytecodeLookupSwitch;
import com.oracle.truffle.espresso.bytecode.BytecodeStream;
import com.oracle.truffle.espresso.bytecode.BytecodeTableSwitch;
import com.oracle.truffle.espresso.bytecode.Bytecodes;
import com.oracle.truffle.espresso.bytecode.MapperBCI;
import com.oracle.truffle.espresso.classfile.BootstrapMethodsAttribute;
import com.oracle.truffle.espresso.classfile.ClassConstant;
import com.oracle.truffle.espresso.classfile.ConstantPool;
import com.oracle.truffle.espresso.classfile.DoubleConstant;
import com.oracle.truffle.espresso.classfile.FloatConstant;
import com.oracle.truffle.espresso.classfile.IntegerConstant;
import com.oracle.truffle.espresso.classfile.InvokeDynamicConstant;
import com.oracle.truffle.espresso.classfile.LineNumberTable;
import com.oracle.truffle.espresso.classfile.LongConstant;
import com.oracle.truffle.espresso.classfile.MethodHandleConstant;
import com.oracle.truffle.espresso.classfile.MethodRefConstant;
import com.oracle.truffle.espresso.classfile.MethodTypeConstant;
import com.oracle.truffle.espresso.classfile.NameAndTypeConstant;
import com.oracle.truffle.espresso.classfile.PoolConstant;
import com.oracle.truffle.espresso.classfile.RuntimeConstantPool;
import com.oracle.truffle.espresso.classfile.StringConstant;
import com.oracle.truffle.espresso.descriptors.Signatures;
import com.oracle.truffle.espresso.descriptors.Symbol;
import com.oracle.truffle.espresso.descriptors.Symbol.Signature;
import com.oracle.truffle.espresso.descriptors.Symbol.Type;
import com.oracle.truffle.espresso.impl.Field;
import com.oracle.truffle.espresso.impl.Klass;
import com.oracle.truffle.espresso.impl.Method;
import com.oracle.truffle.espresso.meta.EspressoError;
import com.oracle.truffle.espresso.meta.ExceptionHandler;
import com.oracle.truffle.espresso.meta.JavaKind;
import com.oracle.truffle.espresso.meta.Meta;
import com.oracle.truffle.espresso.runtime.EspressoContext;
import com.oracle.truffle.espresso.runtime.EspressoException;
import com.oracle.truffle.espresso.runtime.EspressoExitException;
import com.oracle.truffle.espresso.runtime.ReturnAddress;
import com.oracle.truffle.espresso.runtime.StaticObject;
import com.oracle.truffle.espresso.substitutions.Target_java_lang_Thread;
import com.oracle.truffle.espresso.vm.InterpreterToVM;
import com.oracle.truffle.espresso.vm.VM;
import com.oracle.truffle.object.DebugCounter;

/**
 * Bytecode interpreter loop.
 *
 *
 * Calling convention uses strict Java primitive types although internally the VM basic types are
 * used with conversions at the boundaries.
 *
 * <h3>Operand stack</h3>
 * <p>
 * The operand stack is implemented in a PE-friendly way, with the {@code top} of the stack index
 * being a local variable. With ad-hoc implementation there's no explicit pop operation. Each
 * bytecode is first processed/executed without growing or shinking the stack and only then the
 * {@code top} of the stack index is adjusted depending on the bytecode stack offset.
 */
public final class BytecodeNode extends EspressoMethodNode implements CustomNodeCount {

    public static final DebugCounter bcCount = DebugCounter.create("Bytecodes executed");

    static final DebugCounter injectAndCallCount = DebugCounter.create("injectAndCallCount");

    public static final DebugCounter resolveFieldCount = DebugCounter.create("resolveFieldCount");
    public static final DebugCounter resolveKlassCount = DebugCounter.create("resolveKlassCount");
    public static final DebugCounter resolveMethodCount = DebugCounter.create("resolveMethodCount");

    public static final DebugCounter invokeNodes = DebugCounter.create("total invoke nodes");

    @Children private QuickNode[] nodes = QuickNode.EMPTY_ARRAY;

    @CompilationFinal(dimensions = 1) //
    private final FrameSlot[] locals;

    @CompilationFinal(dimensions = 1) //
    private final FrameSlot[] stackSlots;

    @CompilationFinal(dimensions = 1) //
    private final int[] SOEinfo;

    @CompilationFinal(dimensions = 2) //
    private int[][] JSRbci = null;

    private final BytecodeStream bs;

<<<<<<< HEAD
    @Child private volatile InstrumentationSupport instrumentation;
=======
    private final BranchProfile unbalancedMonitorProfile = BranchProfile.create();
>>>>>>> 6a4e612f

    @TruffleBoundary
    public BytecodeNode(Method method, FrameDescriptor frameDescriptor) {
        super(method);
        CompilerAsserts.neverPartOfCompilation();
        this.bs = new BytecodeStream(method.getCode());
        FrameSlot[] slots = frameDescriptor.getSlots().toArray(new FrameSlot[0]);
        this.locals = Arrays.copyOfRange(slots, 0, method.getMaxLocals());
<<<<<<< HEAD
        this.stackSlots = Arrays.copyOfRange(slots, method.getMaxLocals(), method.getMaxLocals() + method.getMaxStackSize());
        this.SOEinfo = method.getSOEHandlerInfo();
=======
        this.stackSlots = Arrays.copyOfRange(slots, method.getMaxLocals(), method.getMaxLocals() + method.getMaxStackSize() + method.usesMonitors());
        this.SOEinfo = getMethod().getSOEHandlerInfo();
>>>>>>> 6a4e612f
    }

    public BytecodeNode(BytecodeNode copy) {
        this(copy.getMethod(), copy.getRootNode().getFrameDescriptor());
        System.err.println("Copying node for " + getMethod());
    }

    public final SourceSection getSourceSectionAtBCI(int bci) {
        Source s = getSource();
        if (s == null) {
            return null;
        }
        int line = getMethod().getLineNumberTable().getLineNumber(bci);
        return s.createSection(line);
    }

    @ExplodeLoop
    private void initArguments(final VirtualFrame frame) {
        boolean hasReceiver = !getMethod().isStatic();
        int argCount = Signatures.parameterCount(getMethod().getParsedSignature(), false);

        CompilerAsserts.partialEvaluationConstant(argCount);
        CompilerAsserts.partialEvaluationConstant(locals.length);

        Object[] frameArguments = frame.getArguments();
        Object[] arguments;
        if (hasReceiver) {
            arguments = copyOfRange(frameArguments, 1, argCount + 1);
        } else {
            arguments = frameArguments;
        }

        assert arguments.length == argCount;

        int n = 0;
        if (hasReceiver) {
            assert !StaticObject.isEspressoNull(frameArguments[0]) : "null receiver in init arguments !";
            setLocalObject(frame, n, (StaticObject) frameArguments[0]);
            n += JavaKind.Object.getSlotCount();
        }
        for (int i = 0; i < argCount; ++i) {
            JavaKind expectedkind = Signatures.parameterKind(getMethod().getParsedSignature(), i);
            // @formatter:off
            // Checkstyle: stop
            switch (expectedkind) {
                case Boolean : setLocalInt(frame, n, ((boolean) arguments[i]) ? 1 : 0); break;
                case Byte    : setLocalInt(frame, n, ((byte) arguments[i]));            break;
                case Short   : setLocalInt(frame, n, ((short) arguments[i]));           break;
                case Char    : setLocalInt(frame, n, ((char) arguments[i]));            break;
                case Int     : setLocalInt(frame, n, (int) arguments[i]);               break;
                case Float   : setLocalFloat(frame, n, (float) arguments[i]);           break;
                case Long    : setLocalLong(frame, n, (long) arguments[i]);             break;
                case Double  : setLocalDouble(frame, n, (double) arguments[i]);         break;
                case Object  : setLocalObject(frame, n, (StaticObject) arguments[i]);   break;
                default      : throw EspressoError.shouldNotReachHere("unexpected kind");
            }
            // @formatter:on
            // Checkstyle: resume
            n += expectedkind.getSlotCount();
        }
        if (getMethod().usesMonitors() > 0) {
            frame.setObject(stackSlots[monitorSlot()], new MonitorStack());
        }
    }

    int peekInt(VirtualFrame frame, int slot) {
        return (int) FrameUtil.getLongSafe(frame, stackSlots[slot]);
    }

    // Exposed to InstanceOfNode.
    StaticObject peekObject(VirtualFrame frame, int slot) {
        Object result = FrameUtil.getObjectSafe(frame, stackSlots[slot]);
        assert result instanceof StaticObject;
        return (StaticObject) result;
    }

    /**
     * Read and clear the operand stack slot.
     */
    StaticObject peekAndReleaseObject(VirtualFrame frame, int slot) {
        Object result = FrameUtil.getObjectSafe(frame, stackSlots[slot]);
        // nulls-out the slot, use peekObject to read only
        putObject(frame, slot, null);
        assert result instanceof StaticObject;
        return (StaticObject) result;
    }

    // Boxed value.
    Object peekValue(VirtualFrame frame, int slot) {
        return frame.getValue(stackSlots[slot]);
    }

    float peekFloat(VirtualFrame frame, int slot) {
        return Float.intBitsToFloat((int) FrameUtil.getLongSafe(frame, stackSlots[slot]));
    }

    long peekLong(VirtualFrame frame, int slot) {
        return FrameUtil.getLongSafe(frame, stackSlots[slot]);
    }

    double peekDouble(VirtualFrame frame, int slot) {
        return Double.longBitsToDouble(FrameUtil.getLongSafe(frame, stackSlots[slot]));
    }

    /**
     * Read and clear the operand stack slot.
     */
    private Object peekAndReleaseReturnAddressOrObject(VirtualFrame frame, int slot) {
        Object result = FrameUtil.getObjectSafe(frame, stackSlots[slot]);
        putObjectOrReturnAddress(frame, slot, null);
        assert result instanceof StaticObject || result instanceof ReturnAddress;
        return result;
    }

    private void putReturnAddress(VirtualFrame frame, int slot, int targetBCI) {
        frame.setObject(stackSlots[slot], ReturnAddress.create(targetBCI));
    }

    void putObject(VirtualFrame frame, int slot, StaticObject value) {
        frame.setObject(stackSlots[slot], value);
    }

    private void putObjectOrReturnAddress(VirtualFrame frame, int slot, Object value) {
        assert value instanceof StaticObject || value instanceof ReturnAddress || value == null;
        frame.setObject(stackSlots[slot], value);
    }

    void putInt(VirtualFrame frame, int slot, int value) {
        frame.setLong(stackSlots[slot], value);
    }

    void putFloat(VirtualFrame frame, int slot, float value) {
        frame.setLong(stackSlots[slot], Float.floatToRawIntBits(value));
    }

    void putLong(VirtualFrame frame, int slot, long value) {
        // frame.setObject(stackSlots[slot], StaticObject.NULL);
        frame.setLong(stackSlots[slot + 1], value);
    }

    void putDouble(VirtualFrame frame, int slot, double value) {
        // frame.setObject(stackSlots[slot], StaticObject.NULL);
        frame.setLong(stackSlots[slot + 1], Double.doubleToRawLongBits(value));
    }

    // region Local accessors

    private void setLocalObject(VirtualFrame frame, int slot, StaticObject value) {
        frame.setObject(locals[slot], value);
    }

    private void setLocalObjectOrReturnAddress(VirtualFrame frame, int slot, Object value) {
        frame.setObject(locals[slot], value);
    }

    private void setLocalInt(VirtualFrame frame, int slot, int value) {
        frame.setLong(locals[slot], value);
    }

    private void setLocalFloat(VirtualFrame frame, int slot, float value) {
        frame.setLong(locals[slot], Float.floatToRawIntBits(value));
    }

    private void setLocalLong(VirtualFrame frame, int slot, long value) {
        frame.setLong(locals[slot], value);
    }

    private void setLocalDouble(VirtualFrame frame, int slot, double value) {
        frame.setLong(locals[slot], Double.doubleToRawLongBits(value));
    }

    private int getLocalInt(VirtualFrame frame, int slot) {
        return (int) FrameUtil.getLongSafe(frame, locals[slot]);
    }

    private StaticObject getLocalObject(VirtualFrame frame, int slot) {
        Object result = FrameUtil.getObjectSafe(frame, locals[slot]);
        assert result instanceof StaticObject;
        return (StaticObject) result;
    }

    private int getLocalReturnAddress(VirtualFrame frame, int slot) {
        Object result = FrameUtil.getObjectSafe(frame, locals[slot]);
        assert result instanceof ReturnAddress;
        return ((ReturnAddress) result).getBci();
    }

    private float getLocalFloat(VirtualFrame frame, int slot) {
        return Float.intBitsToFloat((int) FrameUtil.getLongSafe(frame, locals[slot]));
    }

    private long getLocalLong(VirtualFrame frame, int slot) {
        return FrameUtil.getLongSafe(frame, locals[slot]);
    }

    private double getLocalDouble(VirtualFrame frame, int slot) {
        return Double.longBitsToDouble(FrameUtil.getLongSafe(frame, locals[slot]));
    }

    // region Local accessors

    @Override
    @SuppressWarnings("unchecked")
    @ExplodeLoop(kind = ExplodeLoop.LoopExplosionKind.MERGE_EXPLODE)
    public Object execute(VirtualFrame frame) {

        int curBCI = 0;
        int top = 0;
        initArguments(frame);
        InstrumentationSupport instrument = this.instrumentation;
        int statementIndex = -1;
        int nextStatementIndex = 0;

        loop: while (true) {
            int curOpcode;
            bcCount.inc();
            try {
                curOpcode = bs.currentBC(curBCI);
                CompilerAsserts.partialEvaluationConstant(top);
                CompilerAsserts.partialEvaluationConstant(curBCI);
                CompilerAsserts.partialEvaluationConstant(curOpcode);
                CompilerAsserts.partialEvaluationConstant(statementIndex);
                CompilerAsserts.partialEvaluationConstant(nextStatementIndex);

                if (instrument != null) {
                    instrument.notifyStatement(frame, statementIndex, nextStatementIndex);
                    statementIndex = nextStatementIndex;
                }

                // @formatter:off
                // Checkstyle: stop
                    try {
                       switchLabel:
                       switch (curOpcode) {
                        case NOP: break;
                        case ACONST_NULL: putObject(frame, top, StaticObject.NULL); break;

                        case ICONST_M1: // fall through
                        case ICONST_0: // fall through
                        case ICONST_1: // fall through
                        case ICONST_2: // fall through
                        case ICONST_3: // fall through
                        case ICONST_4: // fall through
                        case ICONST_5: putInt(frame, top, curOpcode - ICONST_0); break;

                        case LCONST_0: // fall through
                        case LCONST_1: putLong(frame, top, curOpcode - LCONST_0); break;

                        case FCONST_0: // fall through
                        case FCONST_1: // fall through
                        case FCONST_2: putFloat(frame, top, curOpcode - FCONST_0); break;

                        case DCONST_0: // fall through
                        case DCONST_1: putDouble(frame, top, curOpcode - DCONST_0); break;

                        case BIPUSH: putInt(frame, top, bs.readByte(curBCI)); break;
                        case SIPUSH: putInt(frame, top, bs.readShort(curBCI)); break;
                        case LDC: // fall through
                        case LDC_W: // fall through
                        case LDC2_W: putPoolConstant(frame, top, bs.readCPI(curBCI), curOpcode); break;

                        case ILOAD: putInt(frame, top, getLocalInt(frame, bs.readLocalIndex(curBCI))); break;
                        case LLOAD: putLong(frame, top, getLocalLong(frame, bs.readLocalIndex(curBCI))); break;
                        case FLOAD: putFloat(frame, top, getLocalFloat(frame, bs.readLocalIndex(curBCI))); break;
                        case DLOAD: putDouble(frame, top, getLocalDouble(frame, bs.readLocalIndex(curBCI))); break;
                        case ALOAD: putObject(frame, top, getLocalObject(frame, bs.readLocalIndex(curBCI))); break;

                        case ILOAD_0: // fall through
                        case ILOAD_1: // fall through
                        case ILOAD_2: // fall through
                        case ILOAD_3: putInt(frame, top, getLocalInt(frame, curOpcode - ILOAD_0)); break;
                        case LLOAD_0: // fall through
                        case LLOAD_1: // fall through
                        case LLOAD_2: // fall through
                        case LLOAD_3: putLong(frame, top, getLocalLong(frame, curOpcode - LLOAD_0)); break;
                        case FLOAD_0: // fall through
                        case FLOAD_1: // fall through
                        case FLOAD_2: // fall through
                        case FLOAD_3: putFloat(frame, top, getLocalFloat(frame, curOpcode - FLOAD_0)); break;
                        case DLOAD_0: // fall through
                        case DLOAD_1: // fall through
                        case DLOAD_2: // fall through
                        case DLOAD_3: putDouble(frame, top, getLocalDouble(frame, curOpcode - DLOAD_0)); break;
                        case ALOAD_0: // fall through
                        case ALOAD_1: // fall through
                        case ALOAD_2: // fall through
                        case ALOAD_3: putObject(frame, top, getLocalObject(frame, curOpcode - ALOAD_0)); break;

                        case IALOAD: putInt(frame, top - 2, getInterpreterToVM().getArrayInt(peekInt(frame, top - 1), nullCheck(peekAndReleaseObject(frame, top - 2)))); break;
                        case LALOAD: putLong(frame, top - 2, getInterpreterToVM().getArrayLong(peekInt(frame, top - 1), nullCheck(peekAndReleaseObject(frame, top - 2)))); break;
                        case FALOAD: putFloat(frame, top - 2, getInterpreterToVM().getArrayFloat(peekInt(frame, top - 1), nullCheck(peekAndReleaseObject(frame, top - 2)))); break;
                        case DALOAD: putDouble(frame, top - 2, getInterpreterToVM().getArrayDouble(peekInt(frame, top - 1), nullCheck(peekAndReleaseObject(frame, top - 2)))); break;
                        case AALOAD: putObject(frame, top - 2, getInterpreterToVM().getArrayObject(peekInt(frame, top - 1), nullCheck(peekAndReleaseObject(frame, top - 2)))); break;
                        case BALOAD: putInt(frame, top - 2, getInterpreterToVM().getArrayByte(peekInt(frame, top - 1), nullCheck(peekAndReleaseObject(frame, top - 2)))); break;
                        case CALOAD: putInt(frame, top - 2, getInterpreterToVM().getArrayChar(peekInt(frame, top - 1), nullCheck(peekAndReleaseObject(frame, top - 2)))); break;
                        case SALOAD: putInt(frame, top - 2, getInterpreterToVM().getArrayShort(peekInt(frame, top - 1), nullCheck(peekAndReleaseObject(frame, top - 2)))); break;

                        case ISTORE: setLocalInt(frame, bs.readLocalIndex(curBCI), peekInt(frame, top - 1)); break;
                        case LSTORE: setLocalLong(frame, bs.readLocalIndex(curBCI), peekLong(frame, top - 1)); break;
                        case FSTORE: setLocalFloat(frame, bs.readLocalIndex(curBCI), peekFloat(frame, top - 1)); break;
                        case DSTORE: setLocalDouble(frame, bs.readLocalIndex(curBCI), peekDouble(frame, top - 1)); break;
                        case ASTORE: setLocalObjectOrReturnAddress(frame, bs.readLocalIndex(curBCI), peekAndReleaseReturnAddressOrObject(frame, top - 1)); break;

                        case ISTORE_0: // fall through
                        case ISTORE_1: // fall through
                        case ISTORE_2: // fall through
                        case ISTORE_3: setLocalInt(frame, curOpcode - ISTORE_0, peekInt(frame, top - 1)); break;
                        case LSTORE_0: // fall through
                        case LSTORE_1: // fall through
                        case LSTORE_2: // fall through
                        case LSTORE_3: setLocalLong(frame, curOpcode - LSTORE_0, peekLong(frame, top - 1)); break;
                        case FSTORE_0: // fall through
                        case FSTORE_1: // fall through
                        case FSTORE_2: // fall through
                        case FSTORE_3: setLocalFloat(frame, curOpcode - FSTORE_0, peekFloat(frame, top - 1)); break;
                        case DSTORE_0: // fall through
                        case DSTORE_1: // fall through
                        case DSTORE_2: // fall through
                        case DSTORE_3: setLocalDouble(frame, curOpcode - DSTORE_0, peekDouble(frame, top - 1)); break;
                        case ASTORE_0: // fall through
                        case ASTORE_1: // fall through
                        case ASTORE_2: // fall through
                        case ASTORE_3: setLocalObjectOrReturnAddress(frame, curOpcode - ASTORE_0, peekAndReleaseReturnAddressOrObject(frame, top - 1)); break;

                        case IASTORE: getInterpreterToVM().setArrayInt(peekInt(frame, top - 1), peekInt(frame, top - 2), nullCheck(peekAndReleaseObject(frame, top - 3))); break;
                        case LASTORE: getInterpreterToVM().setArrayLong(peekLong(frame, top - 1), peekInt(frame, top - 3), nullCheck(peekAndReleaseObject(frame, top - 4))); break;
                        case FASTORE: getInterpreterToVM().setArrayFloat(peekFloat(frame, top - 1), peekInt(frame, top - 2), nullCheck(peekAndReleaseObject(frame, top - 3))); break;
                        case DASTORE: getInterpreterToVM().setArrayDouble(peekDouble(frame, top - 1), peekInt(frame, top - 3), nullCheck(peekAndReleaseObject(frame, top - 4))); break;
                        case AASTORE: getInterpreterToVM().setArrayObject(peekAndReleaseObject(frame, top - 1), peekInt(frame, top - 2), nullCheck(peekAndReleaseObject(frame, top - 3))); break;
                        case BASTORE: getInterpreterToVM().setArrayByte((byte) peekInt(frame, top - 1), peekInt(frame, top - 2), nullCheck(peekAndReleaseObject(frame, top - 3))); break;
                        case CASTORE: getInterpreterToVM().setArrayChar((char) peekInt(frame, top - 1), peekInt(frame, top - 2), nullCheck(peekAndReleaseObject(frame, top - 3))); break;
                        case SASTORE: getInterpreterToVM().setArrayShort((short) peekInt(frame, top - 1), peekInt(frame, top - 2), nullCheck(peekAndReleaseObject(frame, top - 3))); break;

                        case POP2:
                            putObject(frame, top - 1, null);
                            putObject(frame, top - 2, null);
                            break;
                        case POP:
                            putObject(frame, top - 1, null);
                            break;

                        // TODO(peterssen): Stack shuffling is expensive.
                        case DUP: dup1(frame, top); break;
                        case DUP_X1: dupx1(frame, top); break;
                        case DUP_X2: dupx2(frame, top); break;
                        case DUP2: dup2(frame, top); break;
                        case DUP2_X1: dup2x1(frame, top); break;
                        case DUP2_X2: dup2x2(frame, top); break;
                        case SWAP: swapSingle(frame, top); break;

                        case IADD: putInt(frame, top - 2, peekInt(frame, top - 1) + peekInt(frame, top - 2)); break;
                        case LADD: putLong(frame, top - 4, peekLong(frame, top - 1) + peekLong(frame, top - 3)); break;
                        case FADD: putFloat(frame, top - 2, peekFloat(frame, top - 1) + peekFloat(frame, top - 2)); break;
                        case DADD: putDouble(frame, top - 4, peekDouble(frame, top - 1) + peekDouble(frame, top - 3)); break;

                        case ISUB: putInt(frame, top - 2, -peekInt(frame, top - 1) + peekInt(frame, top - 2)); break;
                        case LSUB: putLong(frame, top - 4, -peekLong(frame, top - 1) + peekLong(frame, top - 3)); break;
                        case FSUB: putFloat(frame, top - 2, -peekFloat(frame, top - 1) + peekFloat(frame, top - 2)); break;
                        case DSUB: putDouble(frame, top - 4, -peekDouble(frame, top - 1) + peekDouble(frame, top - 3)); break;

                        case IMUL: putInt(frame, top - 2, peekInt(frame, top - 1) * peekInt(frame, top - 2)); break;
                        case LMUL: putLong(frame, top - 4, peekLong(frame, top - 1) * peekLong(frame, top - 3)); break;
                        case FMUL: putFloat(frame, top - 2, peekFloat(frame, top - 1) * peekFloat(frame, top - 2)); break;
                        case DMUL: putDouble(frame, top - 4, peekDouble(frame, top - 1) * peekDouble(frame, top - 3)); break;

                        case IDIV: putInt(frame, top - 2, divInt(checkNonZero(peekInt(frame, top - 1)), peekInt(frame, top - 2))); break;
                        case LDIV: putLong(frame, top - 4, divLong(checkNonZero(peekLong(frame, top - 1)), peekLong(frame, top - 3))); break;
                        case FDIV: putFloat(frame, top - 2, divFloat(peekFloat(frame, top - 1), peekFloat(frame, top - 2))); break;
                        case DDIV: putDouble(frame, top - 4, divDouble(peekDouble(frame, top - 1), peekDouble(frame, top - 3))); break;

                        case IREM: putInt(frame, top - 2, remInt(checkNonZero(peekInt(frame, top - 1)), peekInt(frame, top - 2))); break;
                        case LREM: putLong(frame, top - 4, remLong(checkNonZero(peekLong(frame, top - 1)), peekLong(frame, top - 3))); break;
                        case FREM: putFloat(frame, top - 2, remFloat(peekFloat(frame, top - 1), peekFloat(frame, top - 2))); break;
                        case DREM: putDouble(frame, top - 4, remDouble(peekDouble(frame, top - 1), peekDouble(frame, top - 3))); break;

                        case INEG: putInt(frame, top - 1, -peekInt(frame, top - 1)); break;
                        case LNEG: putLong(frame, top - 2, -peekLong(frame, top - 1)); break;
                        case FNEG: putFloat(frame, top - 1, -peekFloat(frame, top - 1)); break;
                        case DNEG: putDouble(frame, top - 2, -peekDouble(frame, top - 1)); break;

                        case ISHL: putInt(frame, top - 2, shiftLeftInt(peekInt(frame, top - 1), peekInt(frame, top - 2))); break;
                        case LSHL: putLong(frame, top - 3, shiftLeftLong(peekInt(frame, top - 1), peekLong(frame, top - 2))); break;
                        case ISHR: putInt(frame, top - 2, shiftRightSignedInt(peekInt(frame, top - 1), peekInt(frame, top - 2))); break;
                        case LSHR: putLong(frame, top - 3, shiftRightSignedLong(peekInt(frame, top - 1), peekLong(frame, top - 2))); break;
                        case IUSHR: putInt(frame, top - 2, shiftRightUnsignedInt(peekInt(frame, top - 1), peekInt(frame, top - 2))); break;
                        case LUSHR: putLong(frame, top - 3, shiftRightUnsignedLong(peekInt(frame, top - 1), peekLong(frame, top - 2))); break;

                        case IAND: putInt(frame, top - 2, peekInt(frame, top - 1) & peekInt(frame, top - 2)); break;
                        case LAND: putLong(frame, top - 4, peekLong(frame, top - 1) & peekLong(frame, top - 3)); break;

                        case IOR: putInt(frame, top - 2, peekInt(frame, top - 1) | peekInt(frame, top - 2)); break;
                        case LOR: putLong(frame, top - 4, peekLong(frame, top - 1) | peekLong(frame, top - 3)); break;

                        case IXOR: putInt(frame, top - 2, peekInt(frame, top - 1) ^ peekInt(frame, top - 2)); break;
                        case LXOR: putLong(frame, top - 4, peekLong(frame, top - 1) ^ peekLong(frame, top - 3)); break;

                        case IINC: setLocalInt(frame, bs.readLocalIndex(curBCI), getLocalInt(frame, bs.readLocalIndex(curBCI)) + bs.readIncrement(curBCI)); break;

                        case I2L: putLong(frame, top - 1, peekInt(frame, top - 1)); break;
                        case I2F: putFloat(frame, top - 1, peekInt(frame, top - 1)); break;
                        case I2D: putDouble(frame, top - 1, peekInt(frame, top - 1)); break;

                        case L2I: putInt(frame, top - 2, (int) peekLong(frame, top - 1)); break;
                        case L2F: putFloat(frame, top - 2, peekLong(frame, top - 1)); break;
                        case L2D: putDouble(frame, top - 2, peekLong(frame, top - 1)); break;

                        case F2I: putInt(frame, top - 1, (int) peekFloat(frame, top - 1)); break;
                        case F2L: putLong(frame, top - 1, (long) peekFloat(frame, top - 1)); break;
                        case F2D: putDouble(frame, top - 1, peekFloat(frame, top - 1)); break;

                        case D2I: putInt(frame, top - 2, (int) peekDouble(frame, top - 1)); break;
                        case D2L: putLong(frame, top - 2, (long) peekDouble(frame, top - 1)); break;
                        case D2F: putFloat(frame, top - 2, (float) peekDouble(frame, top - 1)); break;

                        case I2B: putInt(frame, top - 1, (byte) peekInt(frame, top - 1)); break;
                        case I2C: putInt(frame, top - 1, (char) peekInt(frame, top - 1)); break;
                        case I2S: putInt(frame, top - 1, (short) peekInt(frame, top - 1)); break;

                        case LCMP: putInt(frame, top - 4, compareLong(peekLong(frame, top - 1), peekLong(frame, top - 3))); break;
                        case FCMPL: putInt(frame, top - 2, compareFloatLess(peekFloat(frame, top - 1), peekFloat(frame, top - 2))); break;
                        case FCMPG: putInt(frame, top - 2, compareFloatGreater(peekFloat(frame, top - 1), peekFloat(frame, top - 2))); break;
                        case DCMPL: putInt(frame, top - 4, compareDoubleLess(peekDouble(frame, top - 1), peekDouble(frame, top - 3))); break;
                        case DCMPG: putInt(frame, top - 4, compareDoubleGreater(peekDouble(frame, top - 1), peekDouble(frame, top - 3))); break;

                        case IFEQ: // fall through
                        case IFNE: // fall through
                        case IFLT: // fall through
                        case IFGE: // fall through
                        case IFGT: // fall through
                        case IFLE: // fall through
                        case IF_ICMPEQ: // fall through
                        case IF_ICMPNE: // fall through
                        case IF_ICMPLT: // fall through
                        case IF_ICMPGE: // fall through
                        case IF_ICMPGT: // fall through
                        case IF_ICMPLE: // fall through
                        case IF_ACMPEQ: // fall through
                        case IF_ACMPNE: // fall through

                            // TODO(peterssen): Order shuffled.
                        case GOTO: // fall through
                        case GOTO_W: // fall through
                        case IFNULL: // fall through
                        case IFNONNULL:
                            // @formatter:on
                            // Checkstyle: resume
                            if (takeBranch(frame, top, curOpcode)) {
                                int targetBCI = bs.readBranchDest(curBCI);
                                CompilerAsserts.partialEvaluationConstant(targetBCI);
                                checkBackEdge(curBCI, targetBCI);
                                if (instrument != null) {
                                    nextStatementIndex = instrument.getStatementIndexAfterJump(statementIndex, curBCI, targetBCI);
                                }
                                top += Bytecodes.stackEffectOf(curOpcode);
                                curBCI = targetBCI;
                                continue loop;
                            }
                            break switchLabel;

                        case JSR: // fall through
                        case JSR_W: {
                            putReturnAddress(frame, top, bs.nextBCI(curBCI));
                            int targetBCI = bs.readBranchDest(curBCI);
                            CompilerAsserts.partialEvaluationConstant(targetBCI);
                            checkBackEdge(curBCI, targetBCI);
                            if (instrument != null) {
                                nextStatementIndex = instrument.getStatementIndexAfterJump(statementIndex, curBCI, targetBCI);
                            }
                            top += Bytecodes.stackEffectOf(curOpcode);
                            curBCI = targetBCI;
                            continue loop;
                        }
                        case RET: {
                            int targetBCI = getLocalReturnAddress(frame, bs.readLocalIndex(curBCI));
                            if (JSRbci == null) {
                                CompilerDirectives.transferToInterpreterAndInvalidate();
                                JSRbci = new int[bs.endBCI()][];
                            }
                            if (JSRbci[curBCI] == null) {
                                CompilerDirectives.transferToInterpreterAndInvalidate();
                                JSRbci[curBCI] = new int[]{targetBCI};
                            }
                            for (int jsr : JSRbci[curBCI]) {
                                if (jsr == targetBCI) {
                                    CompilerAsserts.partialEvaluationConstant(jsr);
                                    targetBCI = jsr;
                                    CompilerAsserts.partialEvaluationConstant(targetBCI);
                                    checkBackEdge(curBCI, targetBCI);
                                    if (instrument != null) {
                                        nextStatementIndex = instrument.getStatementIndexAfterJump(statementIndex, curBCI, targetBCI);
                                    }
                                    top += Bytecodes.stackEffectOf(curOpcode);
                                    curBCI = targetBCI;
                                    continue loop;
                                }
                            }
                            CompilerDirectives.transferToInterpreterAndInvalidate();
                            JSRbci[curBCI] = Arrays.copyOf(JSRbci[curBCI], JSRbci[curBCI].length + 1);
                            JSRbci[curBCI][JSRbci[curBCI].length - 1] = targetBCI;
                            CompilerAsserts.partialEvaluationConstant(targetBCI);
                            checkBackEdge(curBCI, targetBCI);
                            if (instrument != null) {
                                nextStatementIndex = instrument.getStatementIndexAfterJump(statementIndex, curBCI, targetBCI);
                            }
                            top += Bytecodes.stackEffectOf(curOpcode);
                            curBCI = targetBCI;
                            continue loop;
                        }

                        case TABLESWITCH: {
                            int index = peekInt(frame, top - 1);
                            BytecodeTableSwitch switchHelper = bs.getBytecodeTableSwitch();
                            int low = switchHelper.lowKey(curBCI);
                            int high = switchHelper.highKey(curBCI);
                            assert low <= high;

                            // Interpreter uses direct lookup.
                            if (CompilerDirectives.inInterpreter()) {
                                int targetBCI;
                                if (low <= index && index <= high) {
                                    targetBCI = switchHelper.targetAt(curBCI, index - low);
                                } else {
                                    targetBCI = switchHelper.defaultTarget(curBCI);
                                }
                                CompilerAsserts.partialEvaluationConstant(targetBCI);
                                checkBackEdge(curBCI, targetBCI);
                                if (instrument != null) {
                                    nextStatementIndex = instrument.getStatementIndexAfterJump(statementIndex, curBCI, targetBCI);
                                }
                                top += Bytecodes.stackEffectOf(curOpcode);
                                curBCI = targetBCI;
                                continue loop;
                            }

                            // i could overflow if high == Integer.MAX_VALUE. This loops take
                            // that
                            // into account
                            for (int i = low; i != high + 1; ++i) {
                                if (i == index) {
                                    // Key found.
                                    int targetBCI = switchHelper.targetAt(curBCI, i - low);
                                    CompilerAsserts.partialEvaluationConstant(targetBCI);
                                    checkBackEdge(curBCI, targetBCI);
                                    if (instrument != null) {
                                        nextStatementIndex = instrument.getStatementIndexAfterJump(statementIndex, curBCI, targetBCI);
                                    }
                                    top += Bytecodes.stackEffectOf(curOpcode);
                                    curBCI = targetBCI;
                                    continue loop;
                                }
                            }

                            // Key not found.
                            int targetBCI = switchHelper.defaultTarget(curBCI);
                            CompilerAsserts.partialEvaluationConstant(targetBCI);
                            checkBackEdge(curBCI, targetBCI);
                            if (instrument != null) {
                                nextStatementIndex = instrument.getStatementIndexAfterJump(statementIndex, curBCI, targetBCI);
                            }
                            top += Bytecodes.stackEffectOf(curOpcode);
                            curBCI = targetBCI;
                            continue loop;
                        }
                        case LOOKUPSWITCH: {
                            int key = peekInt(frame, top - 1);
                            BytecodeLookupSwitch switchHelper = bs.getBytecodeLookupSwitch();
                            int low = 0;
                            int high = switchHelper.numberOfCases(curBCI) - 1;
                            while (low <= high) {
                                int mid = (low + high) >>> 1;
                                int midVal = switchHelper.keyAt(curBCI, mid);
                                if (midVal < key) {
                                    low = mid + 1;
                                } else if (midVal > key) {
                                    high = mid - 1;
                                } else {
                                    // Key found.
                                    int targetBCI = curBCI + switchHelper.offsetAt(curBCI, mid);
                                    CompilerAsserts.partialEvaluationConstant(targetBCI);
                                    checkBackEdge(curBCI, targetBCI);
                                    if (instrument != null) {
                                        nextStatementIndex = instrument.getStatementIndexAfterJump(statementIndex, curBCI, targetBCI);
                                    }
                                    top += Bytecodes.stackEffectOf(curOpcode);
                                    curBCI = targetBCI;
                                    continue loop;
                                }
                            }

                            // Key not found.
                            int targetBCI = switchHelper.defaultTarget(curBCI);
                            CompilerAsserts.partialEvaluationConstant(targetBCI);
                            checkBackEdge(curBCI, targetBCI);
                            if (instrument != null) {
                                nextStatementIndex = instrument.getStatementIndexAfterJump(statementIndex, curBCI, targetBCI);
                            }
                            top += Bytecodes.stackEffectOf(curOpcode);
                            curBCI = targetBCI;
                            continue loop;
                        }
                        // @formatter:off
                        // Checkstyle: stop
                        case IRETURN:
                            return notifyReturn(frame,  statementIndex, exitMethodAndReturn(peekInt(frame, top - 1)));
                       case LRETURN:
                            return notifyReturn(frame,  statementIndex, exitMethodAndReturnObject(peekLong(frame, top - 1)));
                        case FRETURN:
                            return notifyReturn(frame,  statementIndex, exitMethodAndReturnObject(peekFloat(frame, top - 1)));
                        case DRETURN:
                            return notifyReturn(frame,  statementIndex, exitMethodAndReturnObject(peekDouble(frame, top - 1)));
                        case ARETURN:
                             return notifyReturn(frame,  statementIndex, exitMethodAndReturnObject(peekObject(frame, top - 1)));
                        case RETURN:
                            return notifyReturn(frame,  statementIndex, exitMethodAndReturn());

                        // TODO(peterssen): Order shuffled.
                        case GETSTATIC: // fall through
                        case GETFIELD: top += getField(frame, top, resolveField(curOpcode, bs.readCPI(curBCI)), curOpcode); break;
                        case PUTSTATIC: // fall through
                        case PUTFIELD: top += putField(frame, top, resolveField(curOpcode, bs.readCPI(curBCI)), curOpcode); break;

                        case INVOKEVIRTUAL: // fall through
                        case INVOKESPECIAL: // fall through
                        case INVOKESTATIC: // fall through
                        case INVOKEINTERFACE: top += quickenInvoke(frame, top, curBCI, curOpcode); break;

                        case NEW: putObject(frame, top, InterpreterToVM.newObject(resolveType(curOpcode, bs.readCPI(curBCI)))); break;
                        case NEWARRAY: putObject(frame, top - 1, InterpreterToVM.allocatePrimitiveArray(bs.readByte(curBCI), peekInt(frame, top - 1))); break;
                        case ANEWARRAY: putObject(frame, top - 1, allocateArray(resolveType(curOpcode, bs.readCPI(curBCI)), peekInt(frame, top - 1))); break;
                        case ARRAYLENGTH: putInt(frame, top - 1, InterpreterToVM.arrayLength(nullCheck(peekAndReleaseObject(frame, top - 1)))); break;

                        case ATHROW:
                            throw new EspressoException(nullCheck(peekAndReleaseObject(frame, top - 1)));

                        case CHECKCAST: top += quickenCheckCast(frame, top, curBCI, curOpcode); break;
                        case INSTANCEOF: top += quickenInstanceOf(frame, top, curBCI, curOpcode); break;

                        case MONITORENTER: monitorEnter(frame, nullCheck(peekAndReleaseObject(frame, top - 1))); break;
                        case MONITOREXIT: monitorExit(frame, nullCheck(peekAndReleaseObject(frame, top - 1))); break;

                        case WIDE:
                            CompilerAsserts.neverPartOfCompilation();
                            throw EspressoError.shouldNotReachHere("BytecodeStream.currentBC() should never return this bytecode.");
                        case MULTIANEWARRAY: top += allocateMultiArray(frame, top, resolveType(curOpcode, bs.readCPI(curBCI)), bs.readUByte(curBCI + 3)); break;

                        case BREAKPOINT:
                            CompilerAsserts.neverPartOfCompilation();
                            throw EspressoError.unimplemented(Bytecodes.nameOf(curOpcode) + " not supported.");

                        case INVOKEDYNAMIC: top += quickenInvokeDynamic(frame, top, curBCI, curOpcode); break;

                        case QUICK: top += nodes[bs.readCPI(curBCI)].execute(frame); break;

                        default:
                            CompilerAsserts.neverPartOfCompilation();
                            throw EspressoError.shouldNotReachHere(Bytecodes.nameOf(curOpcode));
                       }

                    // @formatter:on
                    // Checkstyle: resume
                } catch (EspressoException | EspressoExitException e) {
                    if (instrument != null) {
                        instrument.notifyExceptionAt(frame, e, statementIndex);
                    }
                    throw e;
                } catch (OutOfMemoryError e) {
                    CompilerDirectives.transferToInterpreter();
                    // Free lots of memory (the host stack trace is ~5x bigger than the espresso
                    // one)
                    e.setStackTrace(EspressoContext.EMPTY_STACK);
                    for (int i = 0; i < getMethod().getMaxStackSize(); i++) {
                        // Free the current stack
                        putObject(frame, i, null);
                    }
                    EspressoException outOfMemory = getContext().getOutOfMemory();
                    outOfMemory.resetFrames(getMeta());
                    throw outOfMemory;
                } catch (StackOverflowError e) {
                    // Free some memory
                    CompilerDirectives.transferToInterpreter();
                    EspressoException stackOverflow = getContext().getStackOverflow();
                    stackOverflow.getException().setHiddenField(getMeta().HIDDEN_FRAMES, new VM.StackTrace());
                    throw stackOverflow;
                } catch (ThreadDeath e) {
                    throw getMeta().throwEx(e.getClass());
                } catch (RuntimeException e) {
                    CompilerDirectives.transferToInterpreter();
                    throw e;
                } catch (Exception e) {
                    // TODO(garcia) Do not lose the cause.
                    // There should be no need to wrap exceptions in host language, as they
                    // should be handled one way or another by espresso itself.
                    CompilerDirectives.transferToInterpreterAndInvalidate();
                    e.printStackTrace();
                    throw EspressoError.shouldNotReachHere("Shouldn't see host exceptions here" + e);
                }
            } catch (EspressoException e) {
                // CompilerDirectives.transferToInterpreter();
                CompilerAsserts.partialEvaluationConstant(curBCI);
                if (e == getContext().getStackOverflow()) {
                    /*
                     * Stack Overflow management. All calls to stack manipulation are manually
                     * inlined to prevent another SOE.
                     *
                     * Note: no need to check for the stacktrace being null, as we reset the frames
                     * at each apparition of a host SOE.
                     */
                    if (SOEinfo != null) {
                        for (int i = 0; i < SOEinfo.length; i += 3) {
                            if (curBCI >= SOEinfo[i] && curBCI < SOEinfo[i + 1]) {
                                top = 0;
                                try {
                                    // isUnwinding()
                                    if (e.getException().getUnsafeField(getMeta().Throwable_backtrace.getFieldIndex()) == StaticObject.NULL) {
                                        // addStackFrame()
                                        ((VM.StackTrace) e.getException().getHiddenField(getMeta().HIDDEN_FRAMES)).add(new VM.StackElement(getMethod(), curBCI));
                                        InterpreterToVM.fillInStackTrace(e.getException(), true, getMeta());
                                    }
                                } catch (StackOverflowError soe) {
                                    // resetFrames()
                                    e.getException().setHiddenField(getMeta().HIDDEN_FRAMES, new VM.StackTrace());
                                }
                                putObject(frame, 0, e.getException());
                                top++;
                                curBCI = SOEinfo[i + 2];
                                continue loop;
                            }
                        }
                    }
                    // isUnwinding()
                    if (e.getException().getUnsafeField(getMeta().Throwable_backtrace.getFieldIndex()) == StaticObject.NULL) {
                        // addStackFrame()
                        ((VM.StackTrace) e.getException().getHiddenField(getMeta().HIDDEN_FRAMES)).add(new VM.StackElement(getMethod(), curBCI));
                    }
                    throw e;
                }
                StaticObject exceptionToHandle = e.getException();
                ExceptionHandler[] handlers = getMethod().getExceptionHandlers();
                ExceptionHandler handler = null;
                for (ExceptionHandler toCheck : handlers) {
                    if (curBCI >= toCheck.getStartBCI() && curBCI < toCheck.getEndBCI()) {
                        Klass catchType = null;
                        if (!toCheck.isCatchAll()) {
                            // exception handlers are similar to instanceof bytecodes, so we pass
                            // instanceof
                            catchType = resolveType(Bytecodes.INSTANCEOF, (char) toCheck.catchTypeCPI());
                        }
                        if (catchType == null || InterpreterToVM.instanceOf(exceptionToHandle, catchType)) {
                            // the first found exception handler is our exception handler
                            handler = toCheck;
                            break;
                        }
                    }
                }
                if (handler != null) {
                    top = 0;
                    if (e.isUnwinding(getMeta())) {
                        e.addStackFrame(getMethod(), curBCI, getMeta());
                        InterpreterToVM.fillInStackTrace(e.getException(), true, getMeta());
                    }
                    putObject(frame, 0, exceptionToHandle);
                    top++;
                    int targetBCI = handler.getHandlerBCI();
<<<<<<< HEAD
                    checkBackEdge(curBCI, targetBCI);
                    if (instrument != null) {
                        nextStatementIndex = instrument.getStatementIndexAfterJump(statementIndex, curBCI, targetBCI);
=======
                    checkBackEdge(curBCI, targetBCI, top, NOP);
                    curBCI = targetBCI;
                    if (DEBUG_CATCH) {
                        reportCatch(e, curBCI, this);
>>>>>>> 6a4e612f
                    }
                    curBCI = targetBCI;
                    continue loop;
                } else {
                    throw new EspressoException(exceptionToHandle);
                }
            } catch (VirtualMachineError e) {
                // TODO(peterssen): Host should not throw invalid VME (not in the boot classpath).
                Meta meta = EspressoLanguage.getCurrentContext().getMeta();
                StaticObject exceptionToHandle = meta.initEx(e.getClass());
                CompilerAsserts.partialEvaluationConstant(curBCI);
                ExceptionHandler[] handlers = getMethod().getExceptionHandlers();
                ExceptionHandler handler = null;
                for (ExceptionHandler toCheck : handlers) {
                    if (curBCI >= toCheck.getStartBCI() && curBCI < toCheck.getEndBCI()) {
                        Klass catchType = null;
                        if (!toCheck.isCatchAll()) {
                            // exception handlers are similar to instanceof bytecodes, so we pass
                            // instanceof
                            catchType = resolveType(Bytecodes.INSTANCEOF, (char) toCheck.catchTypeCPI());
                        }
                        if (catchType == null || InterpreterToVM.instanceOf(exceptionToHandle, catchType)) {
                            // the first found exception handler is our exception handler
                            handler = toCheck;
                            break;
                        }
                    }
                }
                if (handler != null) {
                    top = 0;
                    putObject(frame, 0, exceptionToHandle);
                    top++;
                    int targetBCI = handler.getHandlerBCI();
                    checkBackEdge(curBCI, targetBCI);
                    if (instrument != null) {
                        nextStatementIndex = instrument.getStatementIndexAfterJump(statementIndex, curBCI, targetBCI);
                    }
                    curBCI = targetBCI;
                    continue loop;
                } else {
                    throw new EspressoException(exceptionToHandle);
                }
            } catch (EspressoExitException e) {
                if (getMethod().usesMonitors() > 0) {
                    getMonitorStack(frame).abort();
                }
                throw e;
            }
            top += Bytecodes.stackEffectOf(curOpcode);
            curBCI = bs.nextBCI(curBCI);
            if (instrument != null) {
                nextStatementIndex = instrument.getNextStatementIndex(statementIndex, curBCI);
            }
        }
    }

    private void monitorExit(VirtualFrame frame, StaticObject monitor) {
        unregisterMonitor(frame, monitor);
        InterpreterToVM.monitorExit(monitor);
    }

    private void unregisterMonitor(VirtualFrame frame, StaticObject monitor) {
        getMonitorStack(frame).exit(monitor, this);
    }

    private void monitorEnter(VirtualFrame frame, StaticObject monitor) {
        registerMonitor(frame, monitor);
        InterpreterToVM.monitorEnter(monitor);
    }

    private void registerMonitor(VirtualFrame frame, StaticObject monitor) {
        getMonitorStack(frame).enter(monitor);
    }

    private int monitorSlot() {
        return getMethod().getMaxStackSize();
    }

    private MonitorStack getMonitorStack(VirtualFrame frame) {
        Object frameResult = FrameUtil.getObjectSafe(frame, stackSlots[monitorSlot()]);
        assert frameResult instanceof MonitorStack;
        return (MonitorStack) frameResult;
    }

    private static class MonitorStack {
        private static int DEFAULT_CAPACITY = 4;

        private StaticObject[] monitors = new StaticObject[DEFAULT_CAPACITY];
        private int top = 0;
        private int capacity = DEFAULT_CAPACITY;

        private void enter(StaticObject monitor) {
            if (top >= capacity) {
                monitors = Arrays.copyOf(monitors, capacity <<= 1);
            }
            monitors[top++] = monitor;
        }

        private void exit(StaticObject monitor, BytecodeNode node) {
            Object topMonitor = monitors[top - 1];
            if (monitor == topMonitor) {
                // Balanced locking: simply pop.
                monitors[--top] = null;
            } else {
                node.unbalancedMonitorProfile.enter();
                // Unbalanced locking: do the linear search.
                int i = top - 1;
                for (; i >= 0; i--) {
                    if (monitors[i] == monitor) {
                        System.arraycopy(monitors, i + 1, monitors, i, top - 1 - i);
                        monitors[--top] = null;
                        return;
                    }
                }
                // monitor not found. Not against the specs.
            }
        }

        private void abort() {
            for (int i = 0; i < top; i++) {
                StaticObject monitor = monitors[i];
                try {
                    InterpreterToVM.monitorExit(monitor);
                } catch (Throwable e) {
                    /* ignore */
                }
            }
        }
    }

    private Object notifyReturn(VirtualFrame frame, int statementIndex, Object toReturn) {
        if (instrumentation != null) {
            instrumentation.notifyStatement(frame, statementIndex, -1);
        }
        return toReturn;
    }

    public InstrumentableNode materializeInstrumentableNodes(Set<Class<? extends Tag>> materializedTags) {
        InstrumentationSupport info = this.instrumentation;
        if (info == null && materializedTags.contains(StatementTag.class)) {
            Lock lock = getLock();
            lock.lock();
            try {
                info = this.instrumentation;
                // double checked locking
                if (info == null) {
                    this.instrumentation = info = insert(new InstrumentationSupport(getMethod()));
                    // the debug info contains instrumentable nodes so we need to notify for
                    // instrumentation updates.
                    notifyInserted(info);
                }
            } finally {
                lock.unlock();
            }
        }
        return this;
    }

    private boolean takeBranch(VirtualFrame frame, int top, int opCode) {
        assert Bytecodes.isBranch(opCode);
        // @formatter:off
        // Checkstyle: stop
        switch (opCode) {
            case IFEQ      : return peekInt(frame, top - 1) == 0;
            case IFNE      : return peekInt(frame, top - 1) != 0;
            case IFLT      : return peekInt(frame, top - 1)  < 0;
            case IFGE      : return peekInt(frame, top - 1) >= 0;
            case IFGT      : return peekInt(frame, top - 1)  > 0;
            case IFLE      : return peekInt(frame, top - 1) <= 0;
            case IF_ICMPEQ : return peekInt(frame, top - 1) == peekInt(frame, top - 2);
            case IF_ICMPNE : return peekInt(frame, top - 1) != peekInt(frame, top - 2);
            case IF_ICMPLT : return peekInt(frame, top - 1)  > peekInt(frame, top - 2);
            case IF_ICMPGE : return peekInt(frame, top - 1) <= peekInt(frame, top - 2);
            case IF_ICMPGT : return peekInt(frame, top - 1)  < peekInt(frame, top - 2);
            case IF_ICMPLE : return peekInt(frame, top - 1) >= peekInt(frame, top - 2);
            case IF_ACMPEQ : return peekAndReleaseObject(frame, top - 1) == peekAndReleaseObject(frame, top - 2);
            case IF_ACMPNE : return peekAndReleaseObject(frame, top - 1) != peekAndReleaseObject(frame, top - 2);
            case GOTO      : // fall though
            case GOTO_W    : return true; // unconditional
            case IFNULL    : return StaticObject.isNull(peekAndReleaseObject(frame, top - 1));
            case IFNONNULL : return StaticObject.notNull(peekAndReleaseObject(frame, top - 1));
            default        :
                throw EspressoError.shouldNotReachHere("non-branching bytecode");
        }
        // @formatter:on
        // Checkstyle: resume
    }

<<<<<<< HEAD
    private void checkBackEdge(int curBCI, int targetBCI) {
        if (targetBCI < curBCI) {
=======
    private int checkBackEdge(int curBCI, int targetBCI, int top, int opCode) {
        int newTop = top + Bytecodes.stackEffectOf(opCode);
        if (targetBCI <= curBCI) {
            checkStopping(curBCI, targetBCI);
>>>>>>> 6a4e612f
            if (CompilerDirectives.inInterpreter()) {
                LoopNode.reportLoopCount(this, 1);
            }
        }
    }

    private void checkStopping(int curBCI, int targetBCI) {
        if (getContext().shouldCheckDeprecationStatus()) {
            if (targetBCI <= curBCI) {
                Target_java_lang_Thread.checkDeprecatedState(getMeta(), getContext().getCurrentThread());
            }
        }
    }

    @TruffleBoundary
    static private void reportThrow(int curBCI, Method method, StaticObject e) {
        if (method.getName().toString().contains("refill") ||
                        method.getName().toString().contains("loadClass") ||
                        method.getName().toString().contains("findClass")) {
            return;
        }
        System.err.println(e.getKlass().getType() + ": " + EspressoException.getMessage(e) + "\n\t" + method.report(curBCI));
    }

    @TruffleBoundary
    static private void reportRuntimeException(RuntimeException e, int curBCI, BytecodeNode thisNode) {
        Method m = thisNode.getMethod();
        System.err.println("Internal error (caught in invocation): " + m.report(curBCI));
        if (e.getCause() != null) {
            e.getCause().printStackTrace();
        }
        e.printStackTrace();
    }

    @TruffleBoundary
    static private void reportVMError(VirtualMachineError e, int curBCI, BytecodeNode thisNode) {
        Method m = thisNode.getMethod();
        System.err.println("Internal error (caught in invocation): " + m.report(curBCI));
        e.printStackTrace();
    }

    @TruffleBoundary
    static private void reportCatch(EspressoException e, int curBCI, BytecodeNode thisNode) {
        if (thisNode.getMethod().getName().toString().contains("refill") ||
                        thisNode.getMethod().getName().toString().contains("loadClass") ||
                        thisNode.getMethod().getName().toString().contains("findClass")) {
            return;
        }
        System.err.println("Caught: " + e.getException().getKlass().getType() + ": " + e.getMessage() +
                        "\n\t In: " + thisNode + " at line: " + thisNode.getMethod().BCItoLineNumber(curBCI));
    }

    private JavaKind peekKind(VirtualFrame frame, int slot) {
        if (frame.isObject(stackSlots[slot])) {
            return JavaKind.Object;
        }
        if (frame.isLong(stackSlots[slot])) {
            return JavaKind.Long;
        }
        throw EspressoError.shouldNotReachHere();
    }

    // region Operand stack shuffling

    private void dup1(VirtualFrame frame, int top) {
        // value1 -> value1, value1
        JavaKind k1 = peekKind(frame, top - 1);
        Object v1 = peekValue(frame, top - 1);
        putKindUnsafe1(frame, top, v1, k1);
    }

    private void dupx1(VirtualFrame frame, int top) {
        // value2, value1 -> value1, value2, value1
        JavaKind k1 = peekKind(frame, top - 1);
        JavaKind k2 = peekKind(frame, top - 2);
        Object v1 = peekValue(frame, top - 1);
        Object v2 = peekValue(frame, top - 2);
        putKindUnsafe1(frame, top - 2, v1, k1);
        putKindUnsafe1(frame, top - 1, v2, k2);
        putKindUnsafe1(frame, top, v1, k1);
    }

    private void dupx2(VirtualFrame frame, int top) {
        // value3, value2, value1 -> value1, value3, value2, value1
        JavaKind k1 = peekKind(frame, top - 1);
        JavaKind k2 = peekKind(frame, top - 2);
        JavaKind k3 = peekKind(frame, top - 3);
        Object v1 = peekValue(frame, top - 1);
        Object v2 = peekValue(frame, top - 2);
        Object v3 = peekValue(frame, top - 3);
        putKindUnsafe1(frame, top - 3, v1, k1);
        putKindUnsafe1(frame, top - 2, v3, k3);
        putKindUnsafe1(frame, top - 1, v2, k2);
        putKindUnsafe1(frame, top, v1, k1);
    }

    private void dup2(VirtualFrame frame, int top) {
        // {value2, value1} -> {value2, value1}, {value2, value1}
        JavaKind k1 = peekKind(frame, top - 1);
        JavaKind k2 = peekKind(frame, top - 2);
        Object v1 = peekValue(frame, top - 1);
        Object v2 = peekValue(frame, top - 2);
        putKindUnsafe1(frame, top, v2, k2);
        putKindUnsafe1(frame, top + 1, v1, k1);
    }

    private void swapSingle(VirtualFrame frame, int top) {
        // value2, value1 -> value1, value2
        JavaKind k1 = peekKind(frame, top - 1);
        JavaKind k2 = peekKind(frame, top - 2);
        Object v1 = peekValue(frame, top - 1);
        Object v2 = peekValue(frame, top - 2);
        putKindUnsafe1(frame, top - 1, v2, k2);
        putKindUnsafe1(frame, top - 2, v1, k1);
    }

    private void dup2x1(VirtualFrame frame, int top) {
        // value3, {value2, value1} -> {value2, value1}, value3, {value2, value1}
        JavaKind k1 = peekKind(frame, top - 1);
        JavaKind k2 = peekKind(frame, top - 2);
        JavaKind k3 = peekKind(frame, top - 3);
        Object v1 = peekValue(frame, top - 1);
        Object v2 = peekValue(frame, top - 2);
        Object v3 = peekValue(frame, top - 3);
        putKindUnsafe1(frame, top - 3, v2, k2);
        putKindUnsafe1(frame, top - 2, v1, k1);
        putKindUnsafe1(frame, top - 1, v3, k3);
        putKindUnsafe1(frame, top - 0, v2, k2);
        putKindUnsafe1(frame, top + 1, v1, k1);
    }

    private void dup2x2(VirtualFrame frame, int top) {
        // {value4, value3}, {value2, value1} -> {value2, value1}, {value4, value3}, {value2,
        // value1}
        JavaKind k1 = peekKind(frame, top - 1);
        JavaKind k2 = peekKind(frame, top - 2);
        JavaKind k3 = peekKind(frame, top - 3);
        JavaKind k4 = peekKind(frame, top - 4);
        Object v1 = peekValue(frame, top - 1);
        Object v2 = peekValue(frame, top - 2);
        Object v3 = peekValue(frame, top - 3);
        Object v4 = peekValue(frame, top - 4);
        putKindUnsafe1(frame, top - 4, v2, k2);
        putKindUnsafe1(frame, top - 3, v1, k1);
        putKindUnsafe1(frame, top - 2, v4, k4);
        putKindUnsafe1(frame, top - 1, v3, k3);
        putKindUnsafe1(frame, top + 0, v2, k2);
        putKindUnsafe1(frame, top + 1, v1, k1);
    }

    // endregion Operand stack shuffling

    @ExplodeLoop
    @SuppressWarnings("unused")
    private ExceptionHandler resolveExceptionHandlers(int bci, StaticObject ex) {
        CompilerAsserts.partialEvaluationConstant(bci);
        ExceptionHandler[] handlers = getMethod().getExceptionHandlers();
        ExceptionHandler resolved = null;
        for (ExceptionHandler toCheck : handlers) {
            if (bci >= toCheck.getStartBCI() && bci < toCheck.getEndBCI()) {
                Klass catchType = null;
                if (!toCheck.isCatchAll()) {
                    // exception handlers are similar to instanceof bytecodes, so we pass instanceof
                    catchType = resolveType(Bytecodes.INSTANCEOF, (char) toCheck.catchTypeCPI());
                }
                if (catchType == null || InterpreterToVM.instanceOf(ex, catchType)) {
                    // the first found exception handler is our exception handler
                    resolved = toCheck;
                    break;
                }
            }
        }
        return resolved;
    }

    @ExplodeLoop
    private static Object[] copyOfRange(Object[] src, int from, int toExclusive) {
        int len = toExclusive - from;
        Object[] dst = new Object[len];
        for (int i = 0; i < len; ++i) {
            dst[i] = src[i + from];
        }
        return dst;
    }

    private void putPoolConstant(final VirtualFrame frame, int top, char cpi, int opcode) {
        assert opcode == LDC || opcode == LDC_W || opcode == LDC2_W;
        ConstantPool pool = getConstantPool();
        PoolConstant constant = pool.at(cpi);
        if (constant instanceof IntegerConstant) {
            assert opcode == LDC || opcode == LDC_W;
            putInt(frame, top, ((IntegerConstant) constant).value());
        } else if (constant instanceof LongConstant) {
            assert opcode == LDC2_W;
            putLong(frame, top, ((LongConstant) constant).value());
        } else if (constant instanceof DoubleConstant) {
            assert opcode == LDC2_W;
            putDouble(frame, top, ((DoubleConstant) constant).value());
        } else if (constant instanceof FloatConstant) {
            assert opcode == LDC || opcode == LDC_W;
            putFloat(frame, top, ((FloatConstant) constant).value());
        } else if (constant instanceof StringConstant) {
            assert opcode == LDC || opcode == LDC_W;
            StaticObject internedString = getConstantPool().resolvedStringAt(cpi);
            putObject(frame, top, internedString);
        } else if (constant instanceof ClassConstant) {
            assert opcode == LDC || opcode == LDC_W;
            Klass klass = getConstantPool().resolvedKlassAt(getMethod().getDeclaringKlass(), cpi);
            putObject(frame, top, klass.mirror());
        } else if (constant instanceof MethodHandleConstant) {
            assert opcode == LDC || opcode == LDC_W;
            StaticObject methodHandle = getConstantPool().resolvedMethodHandleAt(getMethod().getDeclaringKlass(), cpi);
            putObject(frame, top, methodHandle);
        } else if (constant instanceof MethodTypeConstant) {
            assert opcode == LDC || opcode == LDC_W;
            StaticObject methodType = getConstantPool().resolvedMethodTypeAt(getMethod().getDeclaringKlass(), cpi);
            putObject(frame, top, methodType);
        } else {
            CompilerAsserts.neverPartOfCompilation();
            throw EspressoError.unimplemented(constant.toString());
        }
    }

    protected RuntimeConstantPool getConstantPool() {
        return getMethod().getRuntimeConstantPool();
    }

    @TruffleBoundary
    private BootstrapMethodsAttribute getBootstrapMethods() {
        return (BootstrapMethodsAttribute) (getMethod().getDeclaringKlass()).getAttribute(BootstrapMethodsAttribute.NAME);
    }

    // region Bytecode quickening

    private char addQuickNode(QuickNode node) {
        CompilerAsserts.neverPartOfCompilation();
        Objects.requireNonNull(node);
        nodes = Arrays.copyOf(nodes, nodes.length + 1);
        int nodeIndex = nodes.length - 1; // latest empty slot
        nodes[nodeIndex] = insert(node);
        return (char) nodeIndex;
    }

    private void patchBci(int bci, byte opcode, char nodeIndex) {
        CompilerAsserts.neverPartOfCompilation();
        assert Bytecodes.isQuickened(opcode);
        byte[] code = getMethod().getCode();

        int oldBC = code[bci];
        assert Bytecodes.lengthOf(oldBC) >= 3 : "cannot patch slim bc";
        code[bci] = opcode;
        code[bci + 1] = (byte) ((nodeIndex >> 8) & 0xFF);
        code[bci + 2] = (byte) ((nodeIndex) & 0xFF);

        // NOP-padding.
        for (int i = 3; i < Bytecodes.lengthOf(oldBC); ++i) {
            code[bci + i] = (byte) NOP;
        }
    }

    private QuickNode injectQuick(int curBCI, QuickNode quick) {
        injectAndCallCount.inc();
        CompilerAsserts.neverPartOfCompilation();
        int nodeIndex = addQuickNode(quick);
        patchBci(curBCI, (byte) QUICK, (char) nodeIndex);
        return quick;
    }

    private int quickenCheckCast(final VirtualFrame frame, int top, int curBCI, int opCode) {
        CompilerDirectives.transferToInterpreterAndInvalidate();
        assert opCode == CHECKCAST;
        QuickNode quick;
        synchronized (this) {
            if (bs.currentBC(curBCI) == QUICK) {
                quick = nodes[bs.readCPI(curBCI)];
            } else {
                Klass typeToCheck;
                typeToCheck = resolveType(opCode, bs.readCPI(curBCI));
                quick = injectQuick(curBCI, CheckCastNodeGen.create(typeToCheck, top, curBCI));
            }
        }
        return quick.execute(frame) - Bytecodes.stackEffectOf(opCode);
    }

    private int quickenInstanceOf(final VirtualFrame frame, int top, int curBCI, int opCode) {
        CompilerDirectives.transferToInterpreterAndInvalidate();
        assert opCode == INSTANCEOF;
        QuickNode quick;
        synchronized (this) {
            if (bs.currentBC(curBCI) == QUICK) {
                quick = nodes[bs.readCPI(curBCI)];
            } else {
                Klass typeToCheck;
                typeToCheck = resolveType(opCode, bs.readCPI(curBCI));
                quick = injectQuick(curBCI, InstanceOfNodeGen.create(typeToCheck, top, curBCI));
            }
        }
        return quick.execute(frame) - Bytecodes.stackEffectOf(opCode);
    }

    @SuppressWarnings("unused")
    private static boolean isReturn(int opCode) {
        return opCode >= IRETURN && opCode <= RETURN;
    }

    private int quickenInvoke(final VirtualFrame frame, int top, int curBCI, int opCode) {
        invokeNodes.inc();
        CompilerDirectives.transferToInterpreterAndInvalidate();
        assert Bytecodes.isInvoke(opCode);
        QuickNode quick;
        synchronized (this) {
            if (bs.currentBC(curBCI) == QUICK) {
                quick = nodes[bs.readCPI(curBCI)];
            } else {
                // During resolution of the symbolic reference to the method, any of the exceptions
                // pertaining to method resolution (§5.4.3.3) can be thrown.
                Method resolutionSeed = resolveMethod(opCode, bs.readCPI(curBCI));
                QuickNode invoke = dispatchQuickened(top, curBCI, opCode, resolutionSeed, getContext().InlineFieldAccessors);
                quick = injectQuick(curBCI, invoke);
            }
        }
        // Perform the call outside of the lock.
        return quick.execute(frame) - Bytecodes.stackEffectOf(opCode);
    }

    /**
     * Revert speculative quickening e.g. revert inlined fields accessors to a normal invoke.
     * INVOKEVIRTUAL -> QUICK (InlinedGetter/SetterNode) -> QUICK (InvokeVirtualNode)
     */
    int reQuickenInvoke(final VirtualFrame frame, int top, int curBCI, int opCode, Method resolutionSeed) {
        CompilerDirectives.transferToInterpreterAndInvalidate();
        assert Bytecodes.isInvoke(opCode);
        QuickNode invoke = null;
        synchronized (this) {
            assert bs.currentBC(curBCI) == QUICK;
            invoke = dispatchQuickened(top, curBCI, opCode, resolutionSeed, false);
            char cpi = bs.readCPI(curBCI);
            nodes[cpi] = nodes[cpi].replace(invoke);
        }
        // Perform the call outside of the lock.
        return invoke.execute(frame);
    }

    private QuickNode dispatchQuickened(int top, int curBCI, int opCode, Method _resolutionSeed, boolean allowFieldAccessInlining) {
        assert !allowFieldAccessInlining || EspressoLanguage.getCurrentContext().InlineFieldAccessors;
        QuickNode invoke;
        Method resolutionSeed = _resolutionSeed;
        switch (opCode) {
            case INVOKESTATIC:
                // Otherwise, if the resolved method is an instance method, the invokestatic
                // instruction throws an IncompatibleClassChangeError.
                if (!resolutionSeed.isStatic()) {
                    CompilerDirectives.transferToInterpreter();
                    throw getMeta().throwEx(IncompatibleClassChangeError.class);
                }
                break;
            case INVOKEINTERFACE:
                // Otherwise, if the resolved method is static or private, the invokeinterface
                // instruction throws an IncompatibleClassChangeError.
                if (resolutionSeed.isStatic() || resolutionSeed.isPrivate()) {
                    CompilerDirectives.transferToInterpreter();
                    throw getMeta().throwEx(IncompatibleClassChangeError.class);
                }
                break;
            case INVOKEVIRTUAL:
                // Otherwise, if the resolved method is a class (static) method, the invokevirtual
                // instruction throws an IncompatibleClassChangeError.
                if (resolutionSeed.isStatic()) {
                    CompilerDirectives.transferToInterpreter();
                    throw getMeta().throwEx(IncompatibleClassChangeError.class);
                }
                break;
            case INVOKESPECIAL:
                // Otherwise, if the resolved method is an instance initialization method, and the
                // class in which it is declared is not the class symbolically referenced by the
                // instruction, a NoSuchMethodError is thrown.
                if (resolutionSeed.isConstructor()) {
                    if (resolutionSeed.getDeclaringKlass().getName() != getConstantPool().methodAt(bs.readCPI(curBCI)).getHolderKlassName(getConstantPool())) {
                        CompilerDirectives.transferToInterpreter();
                        throw getMeta().throwEx(NoSuchMethodError.class);
                    }
                }
                // Otherwise, if the resolved method is a class (static) method, the invokespecial
                // instruction throws an IncompatibleClassChangeError.
                if (resolutionSeed.isStatic()) {
                    CompilerDirectives.transferToInterpreter();
                    throw getMeta().throwEx(IncompatibleClassChangeError.class);
                }
                // If all of the following are true, let C be the direct superclass of the current
                // class:
                //
                // * The resolved method is not an instance initialization method (§2.9).
                //
                // * If the symbolic reference names a class (not an interface), then that class is
                // a superclass of the current class.
                //
                // * The ACC_SUPER flag is set for the class file (§4.1). In Java SE 8 and above,
                // the Java Virtual Machine considers the ACC_SUPER flag to be set in every class
                // file, regardless of the actual value of the flag in the class file and the
                // version of the class file.
                if (!resolutionSeed.isConstructor()) {
                    Klass declaringKlass = getMethod().getDeclaringKlass();
                    Klass symbolicRef = ((MethodRefConstant.Indexes) getConstantPool().methodAt(bs.readCPI(curBCI))).getResolvedHolderKlass(declaringKlass, getConstantPool());
                    if (!symbolicRef.isInterface() && symbolicRef != declaringKlass && declaringKlass.getSuperKlass() != null && symbolicRef != declaringKlass.getSuperKlass() &&
                                    symbolicRef.isAssignableFrom(declaringKlass)) {
                        resolutionSeed = declaringKlass.getSuperKlass().lookupMethod(resolutionSeed.getName(), resolutionSeed.getRawSignature(), declaringKlass);
                    }
                }
                break;
            default:
                throw EspressoError.unimplemented("Quickening for " + Bytecodes.nameOf(opCode));
        }

        if (allowFieldAccessInlining && resolutionSeed.isInlinableGetter()) {
            invoke = InlinedGetterNode.create(resolutionSeed, top, opCode, curBCI);
        } else if (allowFieldAccessInlining && resolutionSeed.isInlinableSetter()) {
            invoke = InlinedSetterNode.create(resolutionSeed, top, opCode, curBCI);
        } else if (resolutionSeed.isMethodHandleIntrinsic()) {
            invoke = new MethodHandleInvokeNode(resolutionSeed, top, curBCI);
        } else if (opCode == INVOKEINTERFACE && resolutionSeed.getITableIndex() < 0) {
            // Can happen in old classfiles that calls j.l.Object on interfaces.
<<<<<<< HEAD
            invoke = InvokeVirtualNodeGen.create(resolutionSeed, top, curBCI);
        } else if (opCode == INVOKEVIRTUAL && (resolutionSeed.isFinalFlagSet() || resolutionSeed.getDeclaringKlass().isFinalFlagSet() || resolutionSeed.isPrivate())) {
            invoke = new InvokeSpecialNode(resolutionSeed, top, curBCI);
=======
            invoke = InvokeVirtualNodeGen.create(resolutionSeed);
        } else if (opCode == INVOKEVIRTUAL && (resolutionSeed.isFinalFlagSet() || resolutionSeed.getDeclaringKlass().isFinalFlagSet() || resolutionSeed.isPrivate())) {
            invoke = new InvokeSpecialNode(resolutionSeed);
>>>>>>> 6a4e612f
        } else {
            // @formatter:off
            // Checkstyle: stop
            switch (opCode) {
                case INVOKESTATIC    : invoke = new InvokeStaticNode(resolutionSeed, top, curBCI);          break;
                case INVOKEINTERFACE : invoke = InvokeInterfaceNodeGen.create(resolutionSeed, top, curBCI); break;
                case INVOKEVIRTUAL   : invoke = InvokeVirtualNodeGen.create(resolutionSeed, top, curBCI);   break;
                case INVOKESPECIAL   : invoke = new InvokeSpecialNode(resolutionSeed, top, curBCI);         break;
                default              :
                    throw EspressoError.unimplemented("Quickening for " + Bytecodes.nameOf(opCode));
            }
            // @formatter:on
            // Checkstyle: resume
        }
        return invoke;
    }

    private int quickenInvokeDynamic(final VirtualFrame frame, int top, int curBCI, int opCode) {
        CompilerDirectives.transferToInterpreterAndInvalidate();
        assert (Bytecodes.INVOKEDYNAMIC == opCode);
        RuntimeConstantPool pool = null;
        InvokeDynamicConstant inDy = null;
        QuickNode quick = null;
        synchronized (this) {
            if (bs.currentBC(curBCI) == QUICK) {
                // Check if someone did the job for us. Defer the call until we are out of the lock.
                quick = nodes[bs.readCPI(curBCI)];
            } else {
                pool = getConstantPool();
                // fetch indy under lock.
                inDy = ((InvokeDynamicConstant) pool.at(bs.readCPI(curBCI)));
            }
        }
        if (quick != null) {
            // Do invocation outside of the lock.
            return quick.execute(frame) - Bytecodes.stackEffectOf(opCode);
        }

        assert pool != null && inDy != null;

        // Do the long stuff outside the lock.
        Meta meta = getMeta();

        // Indy constant resolving.
        BootstrapMethodsAttribute bms = getBootstrapMethods();
        NameAndTypeConstant specifier = pool.nameAndTypeAt(inDy.getNameAndTypeIndex());

        assert (bms != null);
        // TODO(garcia) cache bootstrap method resolution
        // Bootstrap method resolution
        BootstrapMethodsAttribute.Entry bsEntry = bms.at(inDy.getBootstrapMethodAttrIndex());

        Klass declaringKlass = getMethod().getDeclaringKlass();
        StaticObject bootstrapmethodMethodHandle = pool.resolvedMethodHandleAt(declaringKlass, bsEntry.getBootstrapMethodRef());

        StaticObject[] args = new StaticObject[bsEntry.numBootstrapArguments()];
        // @formatter:off
        // Checkstyle: stop
        for (int i = 0; i < bsEntry.numBootstrapArguments(); i++) {
            PoolConstant pc = pool.at(bsEntry.argAt(i));
            switch (pc.tag()) {
                case METHODHANDLE : args[i] = pool.resolvedMethodHandleAt(declaringKlass, bsEntry.argAt(i));    break;
                case METHODTYPE   : args[i] = pool.resolvedMethodTypeAt(declaringKlass, bsEntry.argAt(i));      break;
                case CLASS        : args[i] = pool.resolvedKlassAt(declaringKlass, bsEntry.argAt(i)).mirror();  break;
                case STRING       : args[i] = pool.resolvedStringAt(bsEntry.argAt(i));                          break;
                case INTEGER      : args[i] = meta.boxInteger(pool.intAt(bsEntry.argAt(i)));                    break;
                case LONG         : args[i] = meta.boxLong(pool.longAt(bsEntry.argAt(i)));                      break;
                case DOUBLE       : args[i] = meta.boxDouble(pool.doubleAt(bsEntry.argAt(i)));                  break;
                case FLOAT        : args[i] = meta.boxFloat(pool.floatAt(bsEntry.argAt(i)));                    break;
                default           : throw EspressoError.shouldNotReachHere();
            }
        }
        // @formatter:on
        // Checkstyle: resume

        // Preparing Bootstrap call.
        StaticObject name = meta.toGuestString(specifier.getName(pool));
        Symbol<Signature> invokeSignature = Signatures.check(specifier.getDescriptor(pool));
        Symbol<Type>[] parsedInvokeSignature = getSignatures().parsed(invokeSignature);
        StaticObject methodType = signatureToMethodType(parsedInvokeSignature, declaringKlass, getMeta());
        StaticObject appendix = StaticObject.createArray(meta.Object_array, new StaticObject[1]);

        StaticObject memberName = (StaticObject) meta.MethodHandleNatives_linkCallSite.invokeDirect(
                        null,
                        declaringKlass.mirror(),
                        bootstrapmethodMethodHandle,
                        name, methodType,
                        StaticObject.createArray(meta.Object_array, args),
                        appendix);

        StaticObject unboxedAppendix = appendix.get(0);

        // re-lock to check if someone did the job for us, since this was a heavy operation.

        synchronized (this) {
            if (bs.currentBC(curBCI) == QUICK) {
                // someone beat us to it, just trust him.
                quick = nodes[bs.readCPI(curBCI)];
            } else {
                quick = injectQuick(curBCI, new InvokeDynamicCallSiteNode(memberName, unboxedAppendix, parsedInvokeSignature, meta, top, curBCI));
            }
        }
        return quick.execute(frame) - Bytecodes.stackEffectOf(opCode);
    }

    public static StaticObject signatureToMethodType(Symbol<Type>[] signature, Klass declaringKlass, Meta meta) {
        Symbol<Type> rt = Signatures.returnType(signature);
        int pcount = Signatures.parameterCount(signature, false);

        StaticObject[] ptypes = new StaticObject[pcount];
        try {
            for (int i = 0; i < pcount; i++) {
                Symbol<Type> paramType = Signatures.parameterType(signature, i);
                ptypes[i] = meta.resolveSymbol(paramType, declaringKlass.getDefiningClassLoader()).mirror();
            }
        } catch (Throwable e) {
            throw meta.throwEx(NoClassDefFoundError.class);
        }
        StaticObject rtype;
        try {
            rtype = meta.resolveSymbol(rt, declaringKlass.getDefiningClassLoader()).mirror();
        } catch (Throwable e) {
            throw meta.throwEx(BootstrapMethodError.class);
        }
        return (StaticObject) meta.MethodHandleNatives_findMethodHandleType.invokeDirect(
                        null,
                        rtype, StaticObject.createArray(meta.Class_Array, ptypes));
    }
    // endregion Bytecode quickening

    // region Class/Method/Field resolution

    private Klass resolveType(@SuppressWarnings("unused") int opcode, char cpi) {
        // TODO(peterssen): Check opcode.
        return getConstantPool().resolvedKlassAt(getMethod().getDeclaringKlass(), cpi);
    }

    private Method resolveMethod(@SuppressWarnings("unused") int opcode, char cpi) {
        // TODO(peterssen): Check opcode.
        return getConstantPool().resolvedMethodAt(getMethod().getDeclaringKlass(), cpi);
    }

    private Field resolveField(@SuppressWarnings("unused") int opcode, char cpi) {
        // TODO(peterssen): Check opcode.
        return getConstantPool().resolvedFieldAt(getMethod().getDeclaringKlass(), cpi);
    }

    // endregion Class/Method/Field resolution

    // region Instance/array allocation

    @TruffleBoundary
    private static StaticObject allocateArray(Klass componentType, int length) {
        assert !componentType.isPrimitive();
        return InterpreterToVM.newArray(componentType, length);
    }

    @ExplodeLoop
    private int allocateMultiArray(final VirtualFrame frame, int top, Klass klass, int allocatedDimensions) {
        assert klass.isArray();
        CompilerAsserts.partialEvaluationConstant(allocatedDimensions);
        CompilerAsserts.partialEvaluationConstant(klass);
        int[] dimensions = new int[allocatedDimensions];
        for (int i = 0; i < allocatedDimensions; ++i) {
            dimensions[i] = peekInt(frame, top - allocatedDimensions + i);
        }
        putObject(frame, top - allocatedDimensions, getInterpreterToVM().newMultiArray(klass.getComponentType(), dimensions));
        return -allocatedDimensions; // Does not include the created (pushed) array.
    }

    // endregion Instance/array allocation

    // region Method return

    private Object exitMethodAndReturn(int result) {
        // @formatter:off
        // Checkstyle: stop
        switch (Signatures.returnKind(getMethod().getParsedSignature())) {
            case Boolean : return result != 0;
            case Byte    : return (byte) result;
            case Short   : return (short) result;
            case Char    : return (char) result;
            case Int     : return result;
            default      : throw EspressoError.shouldNotReachHere("unexpected kind");
        }
        // @formatter:on
        // Checkstyle: resume
    }

    private static Object exitMethodAndReturnObject(Object result) {
        return result;
    }

    private static Object exitMethodAndReturn() {
        return exitMethodAndReturnObject(StaticObject.VOID);
    }

    // endregion Method return

    // region Arithmetic/binary operations

    private static int divInt(int divisor, int dividend) {
        return dividend / divisor;
    }

    private static long divLong(long divisor, long dividend) {
        return dividend / divisor;
    }

    private static float divFloat(float divisor, float dividend) {
        return dividend / divisor;
    }

    private static double divDouble(double divisor, double dividend) {
        return dividend / divisor;
    }

    private static int remInt(int divisor, int dividend) {
        return dividend % divisor;
    }

    private static long remLong(long divisor, long dividend) {
        return dividend % divisor;
    }

    private static float remFloat(float divisor, float dividend) {
        return dividend % divisor;
    }

    private static double remDouble(double divisor, double dividend) {
        return dividend % divisor;
    }

    private static int shiftLeftInt(int bits, int value) {
        return value << bits;
    }

    private static long shiftLeftLong(int bits, long value) {
        return value << bits;
    }

    private static int shiftRightSignedInt(int bits, int value) {
        return value >> bits;
    }

    private static long shiftRightSignedLong(int bits, long value) {
        return value >> bits;
    }

    private static int shiftRightUnsignedInt(int bits, int value) {
        return value >>> bits;
    }

    private static long shiftRightUnsignedLong(int bits, long value) {
        return value >>> bits;
    }

    // endregion Arithmetic/binary operations

    // region Comparisons

    private static int compareLong(long y, long x) {
        return Long.compare(x, y);
    }

    private static int compareFloatGreater(float y, float x) {
        return (x < y ? -1 : ((x == y) ? 0 : 1));
    }

    private static int compareFloatLess(float y, float x) {
        return (x > y ? 1 : ((x == y) ? 0 : -1));
    }

    private static int compareDoubleGreater(double y, double x) {
        return (x < y ? -1 : ((x == y) ? 0 : 1));
    }

    private static int compareDoubleLess(double y, double x) {
        return (x > y ? 1 : ((x == y) ? 0 : -1));
    }
    // endregion Comparisons

    // region Misc. checks

    private StaticObject nullCheck(StaticObject value) {
        if (StaticObject.isNull(value)) {
            // TODO(peterssen): Profile whether null was hit or not.
            Meta meta = getMethod().getContext().getMeta();
            throw meta.throwEx(meta.NullPointerException);
        }
        return value;
    }

    private int checkNonZero(int value) {
        if (value != 0) {
            return value;
        }
        throw getMeta().throwExWithMessage(ArithmeticException.class, "/ by zero");
    }

    private long checkNonZero(long value) {
        if (value != 0L) {
            return value;
        }
        throw getMeta().throwExWithMessage(ArithmeticException.class, "/ by zero");
    }

    // endregion Misc. checks

    // region Field read/write

    /**
     * Returns the stack effect (slot delta) that cannot be inferred solely from the bytecode. e.g.
     * GETFIELD always pops the receiver, but the (read) result size (1 or 2) is unknown.
     *
     * <pre>
     *   top += putField(frame, top, resolveField(...)); break; // stack effect that depends on the field
     *   top += Bytecodes.stackEffectOf(curOpcode); // stack effect that depends solely on PUTFIELD.
     *   // at this point `top` must have the correct value.
     *   curBCI = bs.next(curBCI);
     * </pre>
     */
    private int putField(final VirtualFrame frame, int top, Field field, int opcode) {
        assert opcode == PUTFIELD || opcode == PUTSTATIC;

        if (opcode == PUTFIELD) {
            // Otherwise, if the resolved field is a static field, putfield throws an
            // IncompatibleClassChangeError.
            if (field.isStatic()) {
                CompilerDirectives.transferToInterpreter();
                throw getMeta().throwEx(IncompatibleClassChangeError.class);
            }
            // Otherwise, if the field is final, it must be declared in the current class, and
            // the instruction must occur in an instance initialization method (<init>) of the
            // current class. Otherwise, an IllegalAccessError is thrown.
            if (field.isFinalFlagSet()) {
                // && getMethod().isConstructor()
                // Enforced in class files >= v53 (9).
                if (!(field.getDeclaringKlass() == getMethod().getDeclaringKlass())) {
                    CompilerDirectives.transferToInterpreter();
                    throw getMeta().throwEx(IllegalAccessError.class);
                }
            }
        } else if (opcode == PUTSTATIC) {
            // Otherwise, if the resolved field is not a static (class) field or an interface
            // field, putstatic throws an IncompatibleClassChange
            if (!field.isStatic()) {
                CompilerDirectives.transferToInterpreter();
                throw getMeta().throwEx(IncompatibleClassChangeError.class);
            }
            // Otherwise, if the field is final, it must be declared in the current class, and the
            // instruction must occur in the <clinit> method of the current class. Otherwise, an
            // IllegalAccessError is thrown.
            if (field.isFinalFlagSet()) {
                // && getMethod().isClassInitializer()
                // Enforced in class files >= v53 (9).
                if (!(field.getDeclaringKlass() == getMethod().getDeclaringKlass())) {
                    CompilerDirectives.transferToInterpreter();
                    throw getMeta().throwEx(IllegalAccessError.class);
                }
            }
        }

        assert field.isStatic() == (opcode == PUTSTATIC);

        StaticObject receiver = field.isStatic()
                        ? field.getDeclaringKlass().tryInitializeAndGetStatics()
                        : nullCheck(peekAndReleaseObject(frame, top - field.getKind().getSlotCount() - 1)); // -receiver

        // @formatter:off
        // Checkstyle: stop
        switch (field.getKind()) {
            case Boolean : InterpreterToVM.setFieldBoolean(peekInt(frame, top - 1) == 1, receiver, field);  break;
            case Byte    : InterpreterToVM.setFieldByte((byte) peekInt(frame, top - 1), receiver, field);   break;
            case Char    : InterpreterToVM.setFieldChar((char) peekInt(frame, top - 1), receiver, field);   break;
            case Short   : InterpreterToVM.setFieldShort((short) peekInt(frame, top - 1), receiver, field); break;
            case Int     : InterpreterToVM.setFieldInt(peekInt(frame, top - 1), receiver, field);           break;
            case Double  : InterpreterToVM.setFieldDouble(peekDouble(frame, top - 1), receiver, field);     break;
            case Float   : InterpreterToVM.setFieldFloat(peekFloat(frame, top - 1), receiver, field);       break;
            case Long    : InterpreterToVM.setFieldLong(peekLong(frame, top - 1), receiver, field);         break;
            case Object  : InterpreterToVM.setFieldObject(peekAndReleaseObject(frame, top - 1), receiver, field);     break;
            default      : throw EspressoError.shouldNotReachHere("unexpected kind");
        }
        // @formatter:on
        // Checkstyle: resume
        return -field.getKind().getSlotCount();
    }

    /**
     * Returns the stack effect (slot delta) that cannot be inferred solely from the bytecode. e.g.
     * PUTFIELD always pops the receiver, but the result size (1 or 2) is unknown.
     *
     * <pre>
     *   top += getField(frame, top, resolveField(...)); break; // stack effect that depends on the field
     *   top += Bytecodes.stackEffectOf(curOpcode); // stack effect that depends solely on GETFIELD.
     *   // at this point `top` must have the correct value.
     *   curBCI = bs.next(curBCI);
     * </pre>
     */
    private int getField(final VirtualFrame frame, int top, Field field, int opcode) {
        assert opcode == GETFIELD || opcode == GETSTATIC;
        CompilerAsserts.partialEvaluationConstant(field);

        if (opcode == GETFIELD) {
            // Otherwise, if the resolved field is a static field, getfield throws an
            // IncompatibleClassChangeError.
            if (field.isStatic()) {
                CompilerDirectives.transferToInterpreter();
                throw getMeta().throwEx(IncompatibleClassChangeError.class);
            }
        } else if (opcode == GETSTATIC) {
            // Otherwise, if the resolved field is not a static (class) field or an interface
            // field, getstatic throws an IncompatibleClassChangeError.
            if (!field.isStatic()) {
                CompilerDirectives.transferToInterpreter();
                throw getMeta().throwEx(IncompatibleClassChangeError.class);
            }
        }

        assert field.isStatic() == (opcode == GETSTATIC);

        StaticObject receiver = field.isStatic()
                        ? field.getDeclaringKlass().tryInitializeAndGetStatics()
                        : nullCheck(peekAndReleaseObject(frame, top - 1));

        int resultAt = field.isStatic() ? top : (top - 1);
        // @formatter:off
        // Checkstyle: stop
        switch (field.getKind()) {
            case Boolean : putInt(frame, resultAt, InterpreterToVM.getFieldBoolean(receiver, field) ? 1 : 0); break;
            case Byte    : putInt(frame, resultAt, InterpreterToVM.getFieldByte(receiver, field));      break;
            case Char    : putInt(frame, resultAt, InterpreterToVM.getFieldChar(receiver, field));      break;
            case Short   : putInt(frame, resultAt, InterpreterToVM.getFieldShort(receiver, field));     break;
            case Int     : putInt(frame, resultAt, InterpreterToVM.getFieldInt(receiver, field));       break;
            case Double  : putDouble(frame, resultAt, InterpreterToVM.getFieldDouble(receiver, field)); break;
            case Float   : putFloat(frame, resultAt, InterpreterToVM.getFieldFloat(receiver, field));   break;
            case Long    : putLong(frame, resultAt, InterpreterToVM.getFieldLong(receiver, field));     break;
            case Object  : putObject(frame, resultAt, InterpreterToVM.getFieldObject(receiver, field)); break;
            default      : throw EspressoError.shouldNotReachHere("unexpected kind");
        }
        // @formatter:on
        // Checkstyle: resume
        return field.getKind().getSlotCount();
    }

    // endregion Field read/write

    @Override
    public String toString() {
        return getRootNode().getName();
    }

    @ExplodeLoop
    public Object[] peekAndReleaseArguments(VirtualFrame frame, int top, boolean hasReceiver, final Symbol<Type>[] signature) {
        int argCount = Signatures.parameterCount(signature, false);

        int extraParam = hasReceiver ? 1 : 0;
        final Object[] args = new Object[argCount + extraParam];

        CompilerAsserts.partialEvaluationConstant(argCount);
        CompilerAsserts.partialEvaluationConstant(signature);
        CompilerAsserts.partialEvaluationConstant(hasReceiver);

        int argAt = top - 1;
        for (int i = argCount - 1; i >= 0; --i) {
            JavaKind kind = Signatures.parameterKind(signature, i);
            // @formatter:off
            // Checkstyle: stop
            switch (kind) {
                case Boolean : args[i + extraParam] = (peekInt(frame, argAt) != 0);  break;
                case Byte    : args[i + extraParam] = (byte) peekInt(frame, argAt);  break;
                case Short   : args[i + extraParam] = (short) peekInt(frame, argAt); break;
                case Char    : args[i + extraParam] = (char) peekInt(frame, argAt);  break;
                case Int     : args[i + extraParam] = peekInt(frame, argAt);         break;
                case Float   : args[i + extraParam] = peekFloat(frame, argAt);       break;
                case Long    : args[i + extraParam] = peekLong(frame, argAt);        break;
                case Double  : args[i + extraParam] = peekDouble(frame, argAt);      break;
                case Object  : args[i + extraParam] = peekAndReleaseObject(frame, argAt); break;
                default      : throw EspressoError.shouldNotReachHere();
            }
            // @formatter:on
            // Checkstyle: resume
            argAt -= kind.getSlotCount();
        }
        if (hasReceiver) {
            args[0] = peekAndReleaseObject(frame, argAt);
        }
        return args;
    }

    // Effort to prevent double copies. Erases sub-word primitive types.
    @ExplodeLoop
    public Object[] peekAndReleaseBasicArgumentsWithArray(VirtualFrame frame, int top, final Symbol<Type>[] signature, Object[] args, final int argCount, int start) {
        // Use basic types
        CompilerAsserts.partialEvaluationConstant(argCount);
        CompilerAsserts.partialEvaluationConstant(signature);

        int argAt = top - 1;
        for (int i = argCount - 1; i >= 0; --i) {
            JavaKind kind = Signatures.parameterKind(signature, i);
            // @formatter:off
            // Checkstyle: stop
            switch (kind) {
                case Boolean : // Fall through
                case Byte    : // Fall through
                case Short   : // Fall through
                case Char    : // Fall through
                case Int     : args[i + start] = peekInt(frame, argAt);    break;
                case Float   : args[i + start] = peekFloat(frame, argAt);  break;
                case Long    : args[i + start] = peekLong(frame, argAt);   break;
                case Double  : args[i + start] = peekDouble(frame, argAt); break;
                case Object  : args[i + start] = peekAndReleaseObject(frame, argAt); break;
                default      : throw EspressoError.shouldNotReachHere();
            }
            // @formatter:on
            // Checkstyle: resume
            argAt -= kind.getSlotCount();
        }
        return args;
    }

    /**
     * Puts a value in the operand stack. This method follows the JVM spec, where sub-word types (<
     * int) are always treated as int.
     *
     * Returns the number of used slots.
     *
     * @param value value to push
     * @param kind kind to push
     */
    public int putKind(VirtualFrame frame, int top, Object value, JavaKind kind) {
        // @formatter:off
        // Checkstyle: stop
        switch (kind) {
            case Boolean : putInt(frame, top, ((boolean) value) ? 1 : 0); break;
            case Byte    : putInt(frame, top, (byte) value);              break;
            case Short   : putInt(frame, top, (short) value);             break;
            case Char    : putInt(frame, top, (char) value);              break;
            case Int     : putInt(frame, top, (int) value);               break;
            case Float   : putFloat(frame, top, (float) value);           break;
            case Long    : putLong(frame, top, (long) value);             break;
            case Double  : putDouble(frame, top, (double) value);         break;
            case Object  : putObject(frame, top, (StaticObject)value);    break;
            case Void    : /* ignore */                                   break;
            default      : throw EspressoError.shouldNotReachHere();
        }
        // @formatter:on
        // Checkstyle: resume
        return kind.getSlotCount();
    }

    // internal
    private void putKindUnsafe1(VirtualFrame frame, int slot, Object value, JavaKind kind) {
        // @formatter:off
        // Checkstyle: stop
        switch (kind) {
            case Long    : frame.setLong(stackSlots[slot], (long) value); break;
            case Object  : putObjectOrReturnAddress(frame, slot, value);  break;
            default      : throw EspressoError.shouldNotReachHere();
        }
        // @formatter:on
        // Checkstyle: resume
    }

    public StaticObject peekReceiver(final VirtualFrame frame, int top, Method m) {
        assert !m.isStatic();
        int skipSlots = Signatures.slotsForParameters(m.getParsedSignature());
        StaticObject result = peekObject(frame, top - skipSlots - 1);
        assert result != null;
        return result;
    }

    @Override
    public int customNodeCount() {
        int codeSize = getMethod().getCodeSize();
        return 2 * codeSize + 1;
    }

    static final class InstrumentationSupport extends Node {

        @Children private final EspressoInstrumentableNode[] statementNodes;
        @Child private MapperBCI hookBCIToNodeIndex;

        InstrumentationSupport(Method method) {
            LineNumberTable table = method.getLineNumberTable();

            if (table != LineNumberTable.EMPTY) {
                LineNumberTable.Entry[] entries = table.getEntries();
                this.statementNodes = new EspressoInstrumentableNode[entries.length];
                this.hookBCIToNodeIndex = new MapperBCI(table);

                for (int i = 0; i < entries.length; i++) {
                    LineNumberTable.Entry entry = entries[i];
                    statementNodes[hookBCIToNodeIndex.initIndex(i, entry.getBCI())] = new EspressoStatementNode(entry.getBCI(), entry.getLineNumber());
                }
            } else {
                this.statementNodes = null;
                this.hookBCIToNodeIndex = null;
            }
        }

        /**
         * If transitioning between two statements, exits the current one, and enter the new one.
         */
        final void notifyStatement(VirtualFrame frame, int statementIndex, int nextStatementIndex) {
            CompilerAsserts.partialEvaluationConstant(statementIndex);
            CompilerAsserts.partialEvaluationConstant(nextStatementIndex);
            if (statementIndex == nextStatementIndex) {
                return;
            }
            exitAt(frame, statementIndex);
            enterAt(frame, nextStatementIndex);
        }

        final void notifyExceptionAt(VirtualFrame frame, Throwable t, int statementIndex) {
            EspressoInstrumentableNodeWrapper wrapperNode = getWrapperAt(statementIndex);
            if (wrapperNode == null) {
                return;
            }
            ProbeNode probeNode = wrapperNode.getProbeNode();
            probeNode.onReturnExceptionalOrUnwind(frame, t, false);
        }

        private void enterAt(VirtualFrame frame, int index) {
            EspressoInstrumentableNodeWrapper wrapperNode = getWrapperAt(index);
            if (wrapperNode == null) {
                return;
            }
            ProbeNode probeNode = wrapperNode.getProbeNode();
            try {
                probeNode.onEnter(frame);
            } catch (Throwable t) {
                Object result = probeNode.onReturnExceptionalOrUnwind(frame, t, false);
                if (result == ProbeNode.UNWIND_ACTION_REENTER) {
                    // TODO maybe support this by returning a new bci?
                    CompilerDirectives.transferToInterpreter();
                    throw new UnsupportedOperationException();
                } else if (result != null) {
                    // ignore result values;
                    // we are instrumentation statements only.
                    return;
                }
                throw t;
            }
        }

        private void exitAt(VirtualFrame frame, int index) {
            EspressoInstrumentableNodeWrapper wrapperNode = getWrapperAt(index);
            if (wrapperNode == null) {
                return;
            }
            ProbeNode probeNode = wrapperNode.getProbeNode();
            try {
                probeNode.onReturnValue(frame, StaticObject.NULL);
            } catch (Throwable t) {
                Object result = probeNode.onReturnExceptionalOrUnwind(frame, t, true);
                if (result == ProbeNode.UNWIND_ACTION_REENTER) {
                    // TODO maybe support this by returning a new bci?
                    CompilerDirectives.transferToInterpreter();
                    throw new UnsupportedOperationException();
                } else if (result != null) {
                    // ignore result values;
                    // we are instrumentation statements only.
                    return;
                }
                throw t;
            }
        }

        final int getStatementIndexAfterJump(int statementIndex, int curBCI, int targetBCI) {
            if (hookBCIToNodeIndex == null) {
                return 0;
            }
            return hookBCIToNodeIndex.lookup(statementIndex, curBCI, targetBCI);
        }

        final int getNextStatementIndex(int statementIndex, int nextBCI) {
            if (hookBCIToNodeIndex == null) {
                return 0;
            }
            return hookBCIToNodeIndex.checkNext(statementIndex, nextBCI);
        }

        private EspressoInstrumentableNodeWrapper getWrapperAt(int index) {
            if (statementNodes == null || index < 0) {
                return null;
            }
            EspressoInstrumentableNode node = statementNodes[index];
            if (!(node instanceof EspressoInstrumentableNodeWrapper)) {
                return null;
            }
            CompilerAsserts.partialEvaluationConstant(node);
            return ((EspressoInstrumentableNodeWrapper) node);
        }

    }

}<|MERGE_RESOLUTION|>--- conflicted
+++ resolved
@@ -247,13 +247,10 @@
 import com.oracle.truffle.api.nodes.CustomNodeCount;
 import com.oracle.truffle.api.nodes.ExplodeLoop;
 import com.oracle.truffle.api.nodes.LoopNode;
-<<<<<<< HEAD
 import com.oracle.truffle.api.nodes.Node;
 import com.oracle.truffle.api.source.Source;
 import com.oracle.truffle.api.source.SourceSection;
-=======
 import com.oracle.truffle.api.profiles.BranchProfile;
->>>>>>> 6a4e612f
 import com.oracle.truffle.espresso.EspressoLanguage;
 import com.oracle.truffle.espresso.bytecode.BytecodeLookupSwitch;
 import com.oracle.truffle.espresso.bytecode.BytecodeStream;
@@ -313,6 +310,10 @@
  */
 public final class BytecodeNode extends EspressoMethodNode implements CustomNodeCount {
 
+    public static final boolean DEBUG_GENERAL = false;
+    public static final boolean DEBUG_THROWN = false;
+    public static final boolean DEBUG_CATCH = false;
+
     public static final DebugCounter bcCount = DebugCounter.create("Bytecodes executed");
 
     static final DebugCounter injectAndCallCount = DebugCounter.create("injectAndCallCount");
@@ -339,11 +340,9 @@
 
     private final BytecodeStream bs;
 
-<<<<<<< HEAD
     @Child private volatile InstrumentationSupport instrumentation;
-=======
+
     private final BranchProfile unbalancedMonitorProfile = BranchProfile.create();
->>>>>>> 6a4e612f
 
     @TruffleBoundary
     public BytecodeNode(Method method, FrameDescriptor frameDescriptor) {
@@ -352,13 +351,9 @@
         this.bs = new BytecodeStream(method.getCode());
         FrameSlot[] slots = frameDescriptor.getSlots().toArray(new FrameSlot[0]);
         this.locals = Arrays.copyOfRange(slots, 0, method.getMaxLocals());
-<<<<<<< HEAD
-        this.stackSlots = Arrays.copyOfRange(slots, method.getMaxLocals(), method.getMaxLocals() + method.getMaxStackSize());
-        this.SOEinfo = method.getSOEHandlerInfo();
-=======
+
         this.stackSlots = Arrays.copyOfRange(slots, method.getMaxLocals(), method.getMaxLocals() + method.getMaxStackSize() + method.usesMonitors());
         this.SOEinfo = getMethod().getSOEHandlerInfo();
->>>>>>> 6a4e612f
     }
 
     public BytecodeNode(BytecodeNode copy) {
@@ -590,11 +585,14 @@
 
                 // @formatter:off
                 // Checkstyle: stop
-                    try {
-                       switchLabel:
-                       switch (curOpcode) {
-                        case NOP: break;
-                        case ACONST_NULL: putObject(frame, top, StaticObject.NULL); break;
+                try {
+                    switchLabel:
+                    switch (curOpcode) {
+                        case NOP:
+                            break;
+                        case ACONST_NULL:
+                            putObject(frame, top, StaticObject.NULL);
+                            break;
 
                         case ICONST_M1: // fall through
                         case ICONST_0: // fall through
@@ -602,95 +600,181 @@
                         case ICONST_2: // fall through
                         case ICONST_3: // fall through
                         case ICONST_4: // fall through
-                        case ICONST_5: putInt(frame, top, curOpcode - ICONST_0); break;
+                        case ICONST_5:
+                            putInt(frame, top, curOpcode - ICONST_0);
+                            break;
 
                         case LCONST_0: // fall through
-                        case LCONST_1: putLong(frame, top, curOpcode - LCONST_0); break;
+                        case LCONST_1:
+                            putLong(frame, top, curOpcode - LCONST_0);
+                            break;
 
                         case FCONST_0: // fall through
                         case FCONST_1: // fall through
-                        case FCONST_2: putFloat(frame, top, curOpcode - FCONST_0); break;
+                        case FCONST_2:
+                            putFloat(frame, top, curOpcode - FCONST_0);
+                            break;
 
                         case DCONST_0: // fall through
-                        case DCONST_1: putDouble(frame, top, curOpcode - DCONST_0); break;
-
-                        case BIPUSH: putInt(frame, top, bs.readByte(curBCI)); break;
-                        case SIPUSH: putInt(frame, top, bs.readShort(curBCI)); break;
+                        case DCONST_1:
+                            putDouble(frame, top, curOpcode - DCONST_0);
+                            break;
+
+                        case BIPUSH:
+                            putInt(frame, top, bs.readByte(curBCI));
+                            break;
+                        case SIPUSH:
+                            putInt(frame, top, bs.readShort(curBCI));
+                            break;
                         case LDC: // fall through
                         case LDC_W: // fall through
-                        case LDC2_W: putPoolConstant(frame, top, bs.readCPI(curBCI), curOpcode); break;
-
-                        case ILOAD: putInt(frame, top, getLocalInt(frame, bs.readLocalIndex(curBCI))); break;
-                        case LLOAD: putLong(frame, top, getLocalLong(frame, bs.readLocalIndex(curBCI))); break;
-                        case FLOAD: putFloat(frame, top, getLocalFloat(frame, bs.readLocalIndex(curBCI))); break;
-                        case DLOAD: putDouble(frame, top, getLocalDouble(frame, bs.readLocalIndex(curBCI))); break;
-                        case ALOAD: putObject(frame, top, getLocalObject(frame, bs.readLocalIndex(curBCI))); break;
+                        case LDC2_W:
+                            putPoolConstant(frame, top, bs.readCPI(curBCI), curOpcode);
+                            break;
+
+                        case ILOAD:
+                            putInt(frame, top, getLocalInt(frame, bs.readLocalIndex(curBCI)));
+                            break;
+                        case LLOAD:
+                            putLong(frame, top, getLocalLong(frame, bs.readLocalIndex(curBCI)));
+                            break;
+                        case FLOAD:
+                            putFloat(frame, top, getLocalFloat(frame, bs.readLocalIndex(curBCI)));
+                            break;
+                        case DLOAD:
+                            putDouble(frame, top, getLocalDouble(frame, bs.readLocalIndex(curBCI)));
+                            break;
+                        case ALOAD:
+                            putObject(frame, top, getLocalObject(frame, bs.readLocalIndex(curBCI)));
+                            break;
 
                         case ILOAD_0: // fall through
                         case ILOAD_1: // fall through
                         case ILOAD_2: // fall through
-                        case ILOAD_3: putInt(frame, top, getLocalInt(frame, curOpcode - ILOAD_0)); break;
+                        case ILOAD_3:
+                            putInt(frame, top, getLocalInt(frame, curOpcode - ILOAD_0));
+                            break;
                         case LLOAD_0: // fall through
                         case LLOAD_1: // fall through
                         case LLOAD_2: // fall through
-                        case LLOAD_3: putLong(frame, top, getLocalLong(frame, curOpcode - LLOAD_0)); break;
+                        case LLOAD_3:
+                            putLong(frame, top, getLocalLong(frame, curOpcode - LLOAD_0));
+                            break;
                         case FLOAD_0: // fall through
                         case FLOAD_1: // fall through
                         case FLOAD_2: // fall through
-                        case FLOAD_3: putFloat(frame, top, getLocalFloat(frame, curOpcode - FLOAD_0)); break;
+                        case FLOAD_3:
+                            putFloat(frame, top, getLocalFloat(frame, curOpcode - FLOAD_0));
+                            break;
                         case DLOAD_0: // fall through
                         case DLOAD_1: // fall through
                         case DLOAD_2: // fall through
-                        case DLOAD_3: putDouble(frame, top, getLocalDouble(frame, curOpcode - DLOAD_0)); break;
+                        case DLOAD_3:
+                            putDouble(frame, top, getLocalDouble(frame, curOpcode - DLOAD_0));
+                            break;
                         case ALOAD_0: // fall through
                         case ALOAD_1: // fall through
                         case ALOAD_2: // fall through
-                        case ALOAD_3: putObject(frame, top, getLocalObject(frame, curOpcode - ALOAD_0)); break;
-
-                        case IALOAD: putInt(frame, top - 2, getInterpreterToVM().getArrayInt(peekInt(frame, top - 1), nullCheck(peekAndReleaseObject(frame, top - 2)))); break;
-                        case LALOAD: putLong(frame, top - 2, getInterpreterToVM().getArrayLong(peekInt(frame, top - 1), nullCheck(peekAndReleaseObject(frame, top - 2)))); break;
-                        case FALOAD: putFloat(frame, top - 2, getInterpreterToVM().getArrayFloat(peekInt(frame, top - 1), nullCheck(peekAndReleaseObject(frame, top - 2)))); break;
-                        case DALOAD: putDouble(frame, top - 2, getInterpreterToVM().getArrayDouble(peekInt(frame, top - 1), nullCheck(peekAndReleaseObject(frame, top - 2)))); break;
-                        case AALOAD: putObject(frame, top - 2, getInterpreterToVM().getArrayObject(peekInt(frame, top - 1), nullCheck(peekAndReleaseObject(frame, top - 2)))); break;
-                        case BALOAD: putInt(frame, top - 2, getInterpreterToVM().getArrayByte(peekInt(frame, top - 1), nullCheck(peekAndReleaseObject(frame, top - 2)))); break;
-                        case CALOAD: putInt(frame, top - 2, getInterpreterToVM().getArrayChar(peekInt(frame, top - 1), nullCheck(peekAndReleaseObject(frame, top - 2)))); break;
-                        case SALOAD: putInt(frame, top - 2, getInterpreterToVM().getArrayShort(peekInt(frame, top - 1), nullCheck(peekAndReleaseObject(frame, top - 2)))); break;
-
-                        case ISTORE: setLocalInt(frame, bs.readLocalIndex(curBCI), peekInt(frame, top - 1)); break;
-                        case LSTORE: setLocalLong(frame, bs.readLocalIndex(curBCI), peekLong(frame, top - 1)); break;
-                        case FSTORE: setLocalFloat(frame, bs.readLocalIndex(curBCI), peekFloat(frame, top - 1)); break;
-                        case DSTORE: setLocalDouble(frame, bs.readLocalIndex(curBCI), peekDouble(frame, top - 1)); break;
-                        case ASTORE: setLocalObjectOrReturnAddress(frame, bs.readLocalIndex(curBCI), peekAndReleaseReturnAddressOrObject(frame, top - 1)); break;
+                        case ALOAD_3:
+                            putObject(frame, top, getLocalObject(frame, curOpcode - ALOAD_0));
+                            break;
+
+                        case IALOAD:
+                            putInt(frame, top - 2, getInterpreterToVM().getArrayInt(peekInt(frame, top - 1), nullCheck(peekAndReleaseObject(frame, top - 2))));
+                            break;
+                        case LALOAD:
+                            putLong(frame, top - 2, getInterpreterToVM().getArrayLong(peekInt(frame, top - 1), nullCheck(peekAndReleaseObject(frame, top - 2))));
+                            break;
+                        case FALOAD:
+                            putFloat(frame, top - 2, getInterpreterToVM().getArrayFloat(peekInt(frame, top - 1), nullCheck(peekAndReleaseObject(frame, top - 2))));
+                            break;
+                        case DALOAD:
+                            putDouble(frame, top - 2, getInterpreterToVM().getArrayDouble(peekInt(frame, top - 1), nullCheck(peekAndReleaseObject(frame, top - 2))));
+                            break;
+                        case AALOAD:
+                            putObject(frame, top - 2, getInterpreterToVM().getArrayObject(peekInt(frame, top - 1), nullCheck(peekAndReleaseObject(frame, top - 2))));
+                            break;
+                        case BALOAD:
+                            putInt(frame, top - 2, getInterpreterToVM().getArrayByte(peekInt(frame, top - 1), nullCheck(peekAndReleaseObject(frame, top - 2))));
+                            break;
+                        case CALOAD:
+                            putInt(frame, top - 2, getInterpreterToVM().getArrayChar(peekInt(frame, top - 1), nullCheck(peekAndReleaseObject(frame, top - 2))));
+                            break;
+                        case SALOAD:
+                            putInt(frame, top - 2, getInterpreterToVM().getArrayShort(peekInt(frame, top - 1), nullCheck(peekAndReleaseObject(frame, top - 2))));
+                            break;
+
+                        case ISTORE:
+                            setLocalInt(frame, bs.readLocalIndex(curBCI), peekInt(frame, top - 1));
+                            break;
+                        case LSTORE:
+                            setLocalLong(frame, bs.readLocalIndex(curBCI), peekLong(frame, top - 1));
+                            break;
+                        case FSTORE:
+                            setLocalFloat(frame, bs.readLocalIndex(curBCI), peekFloat(frame, top - 1));
+                            break;
+                        case DSTORE:
+                            setLocalDouble(frame, bs.readLocalIndex(curBCI), peekDouble(frame, top - 1));
+                            break;
+                        case ASTORE:
+                            setLocalObjectOrReturnAddress(frame, bs.readLocalIndex(curBCI), peekAndReleaseReturnAddressOrObject(frame, top - 1));
+                            break;
 
                         case ISTORE_0: // fall through
                         case ISTORE_1: // fall through
                         case ISTORE_2: // fall through
-                        case ISTORE_3: setLocalInt(frame, curOpcode - ISTORE_0, peekInt(frame, top - 1)); break;
+                        case ISTORE_3:
+                            setLocalInt(frame, curOpcode - ISTORE_0, peekInt(frame, top - 1));
+                            break;
                         case LSTORE_0: // fall through
                         case LSTORE_1: // fall through
                         case LSTORE_2: // fall through
-                        case LSTORE_3: setLocalLong(frame, curOpcode - LSTORE_0, peekLong(frame, top - 1)); break;
+                        case LSTORE_3:
+                            setLocalLong(frame, curOpcode - LSTORE_0, peekLong(frame, top - 1));
+                            break;
                         case FSTORE_0: // fall through
                         case FSTORE_1: // fall through
                         case FSTORE_2: // fall through
-                        case FSTORE_3: setLocalFloat(frame, curOpcode - FSTORE_0, peekFloat(frame, top - 1)); break;
+                        case FSTORE_3:
+                            setLocalFloat(frame, curOpcode - FSTORE_0, peekFloat(frame, top - 1));
+                            break;
                         case DSTORE_0: // fall through
                         case DSTORE_1: // fall through
                         case DSTORE_2: // fall through
-                        case DSTORE_3: setLocalDouble(frame, curOpcode - DSTORE_0, peekDouble(frame, top - 1)); break;
+                        case DSTORE_3:
+                            setLocalDouble(frame, curOpcode - DSTORE_0, peekDouble(frame, top - 1));
+                            break;
                         case ASTORE_0: // fall through
                         case ASTORE_1: // fall through
                         case ASTORE_2: // fall through
-                        case ASTORE_3: setLocalObjectOrReturnAddress(frame, curOpcode - ASTORE_0, peekAndReleaseReturnAddressOrObject(frame, top - 1)); break;
-
-                        case IASTORE: getInterpreterToVM().setArrayInt(peekInt(frame, top - 1), peekInt(frame, top - 2), nullCheck(peekAndReleaseObject(frame, top - 3))); break;
-                        case LASTORE: getInterpreterToVM().setArrayLong(peekLong(frame, top - 1), peekInt(frame, top - 3), nullCheck(peekAndReleaseObject(frame, top - 4))); break;
-                        case FASTORE: getInterpreterToVM().setArrayFloat(peekFloat(frame, top - 1), peekInt(frame, top - 2), nullCheck(peekAndReleaseObject(frame, top - 3))); break;
-                        case DASTORE: getInterpreterToVM().setArrayDouble(peekDouble(frame, top - 1), peekInt(frame, top - 3), nullCheck(peekAndReleaseObject(frame, top - 4))); break;
-                        case AASTORE: getInterpreterToVM().setArrayObject(peekAndReleaseObject(frame, top - 1), peekInt(frame, top - 2), nullCheck(peekAndReleaseObject(frame, top - 3))); break;
-                        case BASTORE: getInterpreterToVM().setArrayByte((byte) peekInt(frame, top - 1), peekInt(frame, top - 2), nullCheck(peekAndReleaseObject(frame, top - 3))); break;
-                        case CASTORE: getInterpreterToVM().setArrayChar((char) peekInt(frame, top - 1), peekInt(frame, top - 2), nullCheck(peekAndReleaseObject(frame, top - 3))); break;
-                        case SASTORE: getInterpreterToVM().setArrayShort((short) peekInt(frame, top - 1), peekInt(frame, top - 2), nullCheck(peekAndReleaseObject(frame, top - 3))); break;
+                        case ASTORE_3:
+                            setLocalObjectOrReturnAddress(frame, curOpcode - ASTORE_0, peekAndReleaseReturnAddressOrObject(frame, top - 1));
+                            break;
+
+                        case IASTORE:
+                            getInterpreterToVM().setArrayInt(peekInt(frame, top - 1), peekInt(frame, top - 2), nullCheck(peekAndReleaseObject(frame, top - 3)));
+                            break;
+                        case LASTORE:
+                            getInterpreterToVM().setArrayLong(peekLong(frame, top - 1), peekInt(frame, top - 3), nullCheck(peekAndReleaseObject(frame, top - 4)));
+                            break;
+                        case FASTORE:
+                            getInterpreterToVM().setArrayFloat(peekFloat(frame, top - 1), peekInt(frame, top - 2), nullCheck(peekAndReleaseObject(frame, top - 3)));
+                            break;
+                        case DASTORE:
+                            getInterpreterToVM().setArrayDouble(peekDouble(frame, top - 1), peekInt(frame, top - 3), nullCheck(peekAndReleaseObject(frame, top - 4)));
+                            break;
+                        case AASTORE:
+                            getInterpreterToVM().setArrayObject(peekAndReleaseObject(frame, top - 1), peekInt(frame, top - 2), nullCheck(peekAndReleaseObject(frame, top - 3)));
+                            break;
+                        case BASTORE:
+                            getInterpreterToVM().setArrayByte((byte) peekInt(frame, top - 1), peekInt(frame, top - 2), nullCheck(peekAndReleaseObject(frame, top - 3)));
+                            break;
+                        case CASTORE:
+                            getInterpreterToVM().setArrayChar((char) peekInt(frame, top - 1), peekInt(frame, top - 2), nullCheck(peekAndReleaseObject(frame, top - 3)));
+                            break;
+                        case SASTORE:
+                            getInterpreterToVM().setArrayShort((short) peekInt(frame, top - 1), peekInt(frame, top - 2), nullCheck(peekAndReleaseObject(frame, top - 3)));
+                            break;
 
                         case POP2:
                             putObject(frame, top - 1, null);
@@ -701,87 +785,215 @@
                             break;
 
                         // TODO(peterssen): Stack shuffling is expensive.
-                        case DUP: dup1(frame, top); break;
-                        case DUP_X1: dupx1(frame, top); break;
-                        case DUP_X2: dupx2(frame, top); break;
-                        case DUP2: dup2(frame, top); break;
-                        case DUP2_X1: dup2x1(frame, top); break;
-                        case DUP2_X2: dup2x2(frame, top); break;
-                        case SWAP: swapSingle(frame, top); break;
-
-                        case IADD: putInt(frame, top - 2, peekInt(frame, top - 1) + peekInt(frame, top - 2)); break;
-                        case LADD: putLong(frame, top - 4, peekLong(frame, top - 1) + peekLong(frame, top - 3)); break;
-                        case FADD: putFloat(frame, top - 2, peekFloat(frame, top - 1) + peekFloat(frame, top - 2)); break;
-                        case DADD: putDouble(frame, top - 4, peekDouble(frame, top - 1) + peekDouble(frame, top - 3)); break;
-
-                        case ISUB: putInt(frame, top - 2, -peekInt(frame, top - 1) + peekInt(frame, top - 2)); break;
-                        case LSUB: putLong(frame, top - 4, -peekLong(frame, top - 1) + peekLong(frame, top - 3)); break;
-                        case FSUB: putFloat(frame, top - 2, -peekFloat(frame, top - 1) + peekFloat(frame, top - 2)); break;
-                        case DSUB: putDouble(frame, top - 4, -peekDouble(frame, top - 1) + peekDouble(frame, top - 3)); break;
-
-                        case IMUL: putInt(frame, top - 2, peekInt(frame, top - 1) * peekInt(frame, top - 2)); break;
-                        case LMUL: putLong(frame, top - 4, peekLong(frame, top - 1) * peekLong(frame, top - 3)); break;
-                        case FMUL: putFloat(frame, top - 2, peekFloat(frame, top - 1) * peekFloat(frame, top - 2)); break;
-                        case DMUL: putDouble(frame, top - 4, peekDouble(frame, top - 1) * peekDouble(frame, top - 3)); break;
-
-                        case IDIV: putInt(frame, top - 2, divInt(checkNonZero(peekInt(frame, top - 1)), peekInt(frame, top - 2))); break;
-                        case LDIV: putLong(frame, top - 4, divLong(checkNonZero(peekLong(frame, top - 1)), peekLong(frame, top - 3))); break;
-                        case FDIV: putFloat(frame, top - 2, divFloat(peekFloat(frame, top - 1), peekFloat(frame, top - 2))); break;
-                        case DDIV: putDouble(frame, top - 4, divDouble(peekDouble(frame, top - 1), peekDouble(frame, top - 3))); break;
-
-                        case IREM: putInt(frame, top - 2, remInt(checkNonZero(peekInt(frame, top - 1)), peekInt(frame, top - 2))); break;
-                        case LREM: putLong(frame, top - 4, remLong(checkNonZero(peekLong(frame, top - 1)), peekLong(frame, top - 3))); break;
-                        case FREM: putFloat(frame, top - 2, remFloat(peekFloat(frame, top - 1), peekFloat(frame, top - 2))); break;
-                        case DREM: putDouble(frame, top - 4, remDouble(peekDouble(frame, top - 1), peekDouble(frame, top - 3))); break;
-
-                        case INEG: putInt(frame, top - 1, -peekInt(frame, top - 1)); break;
-                        case LNEG: putLong(frame, top - 2, -peekLong(frame, top - 1)); break;
-                        case FNEG: putFloat(frame, top - 1, -peekFloat(frame, top - 1)); break;
-                        case DNEG: putDouble(frame, top - 2, -peekDouble(frame, top - 1)); break;
-
-                        case ISHL: putInt(frame, top - 2, shiftLeftInt(peekInt(frame, top - 1), peekInt(frame, top - 2))); break;
-                        case LSHL: putLong(frame, top - 3, shiftLeftLong(peekInt(frame, top - 1), peekLong(frame, top - 2))); break;
-                        case ISHR: putInt(frame, top - 2, shiftRightSignedInt(peekInt(frame, top - 1), peekInt(frame, top - 2))); break;
-                        case LSHR: putLong(frame, top - 3, shiftRightSignedLong(peekInt(frame, top - 1), peekLong(frame, top - 2))); break;
-                        case IUSHR: putInt(frame, top - 2, shiftRightUnsignedInt(peekInt(frame, top - 1), peekInt(frame, top - 2))); break;
-                        case LUSHR: putLong(frame, top - 3, shiftRightUnsignedLong(peekInt(frame, top - 1), peekLong(frame, top - 2))); break;
-
-                        case IAND: putInt(frame, top - 2, peekInt(frame, top - 1) & peekInt(frame, top - 2)); break;
-                        case LAND: putLong(frame, top - 4, peekLong(frame, top - 1) & peekLong(frame, top - 3)); break;
-
-                        case IOR: putInt(frame, top - 2, peekInt(frame, top - 1) | peekInt(frame, top - 2)); break;
-                        case LOR: putLong(frame, top - 4, peekLong(frame, top - 1) | peekLong(frame, top - 3)); break;
-
-                        case IXOR: putInt(frame, top - 2, peekInt(frame, top - 1) ^ peekInt(frame, top - 2)); break;
-                        case LXOR: putLong(frame, top - 4, peekLong(frame, top - 1) ^ peekLong(frame, top - 3)); break;
-
-                        case IINC: setLocalInt(frame, bs.readLocalIndex(curBCI), getLocalInt(frame, bs.readLocalIndex(curBCI)) + bs.readIncrement(curBCI)); break;
-
-                        case I2L: putLong(frame, top - 1, peekInt(frame, top - 1)); break;
-                        case I2F: putFloat(frame, top - 1, peekInt(frame, top - 1)); break;
-                        case I2D: putDouble(frame, top - 1, peekInt(frame, top - 1)); break;
-
-                        case L2I: putInt(frame, top - 2, (int) peekLong(frame, top - 1)); break;
-                        case L2F: putFloat(frame, top - 2, peekLong(frame, top - 1)); break;
-                        case L2D: putDouble(frame, top - 2, peekLong(frame, top - 1)); break;
-
-                        case F2I: putInt(frame, top - 1, (int) peekFloat(frame, top - 1)); break;
-                        case F2L: putLong(frame, top - 1, (long) peekFloat(frame, top - 1)); break;
-                        case F2D: putDouble(frame, top - 1, peekFloat(frame, top - 1)); break;
-
-                        case D2I: putInt(frame, top - 2, (int) peekDouble(frame, top - 1)); break;
-                        case D2L: putLong(frame, top - 2, (long) peekDouble(frame, top - 1)); break;
-                        case D2F: putFloat(frame, top - 2, (float) peekDouble(frame, top - 1)); break;
-
-                        case I2B: putInt(frame, top - 1, (byte) peekInt(frame, top - 1)); break;
-                        case I2C: putInt(frame, top - 1, (char) peekInt(frame, top - 1)); break;
-                        case I2S: putInt(frame, top - 1, (short) peekInt(frame, top - 1)); break;
-
-                        case LCMP: putInt(frame, top - 4, compareLong(peekLong(frame, top - 1), peekLong(frame, top - 3))); break;
-                        case FCMPL: putInt(frame, top - 2, compareFloatLess(peekFloat(frame, top - 1), peekFloat(frame, top - 2))); break;
-                        case FCMPG: putInt(frame, top - 2, compareFloatGreater(peekFloat(frame, top - 1), peekFloat(frame, top - 2))); break;
-                        case DCMPL: putInt(frame, top - 4, compareDoubleLess(peekDouble(frame, top - 1), peekDouble(frame, top - 3))); break;
-                        case DCMPG: putInt(frame, top - 4, compareDoubleGreater(peekDouble(frame, top - 1), peekDouble(frame, top - 3))); break;
+                        case DUP:
+                            dup1(frame, top);
+                            break;
+                        case DUP_X1:
+                            dupx1(frame, top);
+                            break;
+                        case DUP_X2:
+                            dupx2(frame, top);
+                            break;
+                        case DUP2:
+                            dup2(frame, top);
+                            break;
+                        case DUP2_X1:
+                            dup2x1(frame, top);
+                            break;
+                        case DUP2_X2:
+                            dup2x2(frame, top);
+                            break;
+                        case SWAP:
+                            swapSingle(frame, top);
+                            break;
+
+                        case IADD:
+                            putInt(frame, top - 2, peekInt(frame, top - 1) + peekInt(frame, top - 2));
+                            break;
+                        case LADD:
+                            putLong(frame, top - 4, peekLong(frame, top - 1) + peekLong(frame, top - 3));
+                            break;
+                        case FADD:
+                            putFloat(frame, top - 2, peekFloat(frame, top - 1) + peekFloat(frame, top - 2));
+                            break;
+                        case DADD:
+                            putDouble(frame, top - 4, peekDouble(frame, top - 1) + peekDouble(frame, top - 3));
+                            break;
+
+                        case ISUB:
+                            putInt(frame, top - 2, -peekInt(frame, top - 1) + peekInt(frame, top - 2));
+                            break;
+                        case LSUB:
+                            putLong(frame, top - 4, -peekLong(frame, top - 1) + peekLong(frame, top - 3));
+                            break;
+                        case FSUB:
+                            putFloat(frame, top - 2, -peekFloat(frame, top - 1) + peekFloat(frame, top - 2));
+                            break;
+                        case DSUB:
+                            putDouble(frame, top - 4, -peekDouble(frame, top - 1) + peekDouble(frame, top - 3));
+                            break;
+
+                        case IMUL:
+                            putInt(frame, top - 2, peekInt(frame, top - 1) * peekInt(frame, top - 2));
+                            break;
+                        case LMUL:
+                            putLong(frame, top - 4, peekLong(frame, top - 1) * peekLong(frame, top - 3));
+                            break;
+                        case FMUL:
+                            putFloat(frame, top - 2, peekFloat(frame, top - 1) * peekFloat(frame, top - 2));
+                            break;
+                        case DMUL:
+                            putDouble(frame, top - 4, peekDouble(frame, top - 1) * peekDouble(frame, top - 3));
+                            break;
+
+                        case IDIV:
+                            putInt(frame, top - 2, divInt(checkNonZero(peekInt(frame, top - 1)), peekInt(frame, top - 2)));
+                            break;
+                        case LDIV:
+                            putLong(frame, top - 4, divLong(checkNonZero(peekLong(frame, top - 1)), peekLong(frame, top - 3)));
+                            break;
+                        case FDIV:
+                            putFloat(frame, top - 2, divFloat(peekFloat(frame, top - 1), peekFloat(frame, top - 2)));
+                            break;
+                        case DDIV:
+                            putDouble(frame, top - 4, divDouble(peekDouble(frame, top - 1), peekDouble(frame, top - 3)));
+                            break;
+
+                        case IREM:
+                            putInt(frame, top - 2, remInt(checkNonZero(peekInt(frame, top - 1)), peekInt(frame, top - 2)));
+                            break;
+                        case LREM:
+                            putLong(frame, top - 4, remLong(checkNonZero(peekLong(frame, top - 1)), peekLong(frame, top - 3)));
+                            break;
+                        case FREM:
+                            putFloat(frame, top - 2, remFloat(peekFloat(frame, top - 1), peekFloat(frame, top - 2)));
+                            break;
+                        case DREM:
+                            putDouble(frame, top - 4, remDouble(peekDouble(frame, top - 1), peekDouble(frame, top - 3)));
+                            break;
+
+                        case INEG:
+                            putInt(frame, top - 1, -peekInt(frame, top - 1));
+                            break;
+                        case LNEG:
+                            putLong(frame, top - 2, -peekLong(frame, top - 1));
+                            break;
+                        case FNEG:
+                            putFloat(frame, top - 1, -peekFloat(frame, top - 1));
+                            break;
+                        case DNEG:
+                            putDouble(frame, top - 2, -peekDouble(frame, top - 1));
+                            break;
+
+                        case ISHL:
+                            putInt(frame, top - 2, shiftLeftInt(peekInt(frame, top - 1), peekInt(frame, top - 2)));
+                            break;
+                        case LSHL:
+                            putLong(frame, top - 3, shiftLeftLong(peekInt(frame, top - 1), peekLong(frame, top - 2)));
+                            break;
+                        case ISHR:
+                            putInt(frame, top - 2, shiftRightSignedInt(peekInt(frame, top - 1), peekInt(frame, top - 2)));
+                            break;
+                        case LSHR:
+                            putLong(frame, top - 3, shiftRightSignedLong(peekInt(frame, top - 1), peekLong(frame, top - 2)));
+                            break;
+                        case IUSHR:
+                            putInt(frame, top - 2, shiftRightUnsignedInt(peekInt(frame, top - 1), peekInt(frame, top - 2)));
+                            break;
+                        case LUSHR:
+                            putLong(frame, top - 3, shiftRightUnsignedLong(peekInt(frame, top - 1), peekLong(frame, top - 2)));
+                            break;
+
+                        case IAND:
+                            putInt(frame, top - 2, peekInt(frame, top - 1) & peekInt(frame, top - 2));
+                            break;
+                        case LAND:
+                            putLong(frame, top - 4, peekLong(frame, top - 1) & peekLong(frame, top - 3));
+                            break;
+
+                        case IOR:
+                            putInt(frame, top - 2, peekInt(frame, top - 1) | peekInt(frame, top - 2));
+                            break;
+                        case LOR:
+                            putLong(frame, top - 4, peekLong(frame, top - 1) | peekLong(frame, top - 3));
+                            break;
+
+                        case IXOR:
+                            putInt(frame, top - 2, peekInt(frame, top - 1) ^ peekInt(frame, top - 2));
+                            break;
+                        case LXOR:
+                            putLong(frame, top - 4, peekLong(frame, top - 1) ^ peekLong(frame, top - 3));
+                            break;
+
+                        case IINC:
+                            setLocalInt(frame, bs.readLocalIndex(curBCI), getLocalInt(frame, bs.readLocalIndex(curBCI)) + bs.readIncrement(curBCI));
+                            break;
+
+                        case I2L:
+                            putLong(frame, top - 1, peekInt(frame, top - 1));
+                            break;
+                        case I2F:
+                            putFloat(frame, top - 1, peekInt(frame, top - 1));
+                            break;
+                        case I2D:
+                            putDouble(frame, top - 1, peekInt(frame, top - 1));
+                            break;
+
+                        case L2I:
+                            putInt(frame, top - 2, (int) peekLong(frame, top - 1));
+                            break;
+                        case L2F:
+                            putFloat(frame, top - 2, peekLong(frame, top - 1));
+                            break;
+                        case L2D:
+                            putDouble(frame, top - 2, peekLong(frame, top - 1));
+                            break;
+
+                        case F2I:
+                            putInt(frame, top - 1, (int) peekFloat(frame, top - 1));
+                            break;
+                        case F2L:
+                            putLong(frame, top - 1, (long) peekFloat(frame, top - 1));
+                            break;
+                        case F2D:
+                            putDouble(frame, top - 1, peekFloat(frame, top - 1));
+                            break;
+
+                        case D2I:
+                            putInt(frame, top - 2, (int) peekDouble(frame, top - 1));
+                            break;
+                        case D2L:
+                            putLong(frame, top - 2, (long) peekDouble(frame, top - 1));
+                            break;
+                        case D2F:
+                            putFloat(frame, top - 2, (float) peekDouble(frame, top - 1));
+                            break;
+
+                        case I2B:
+                            putInt(frame, top - 1, (byte) peekInt(frame, top - 1));
+                            break;
+                        case I2C:
+                            putInt(frame, top - 1, (char) peekInt(frame, top - 1));
+                            break;
+                        case I2S:
+                            putInt(frame, top - 1, (short) peekInt(frame, top - 1));
+                            break;
+
+                        case LCMP:
+                            putInt(frame, top - 4, compareLong(peekLong(frame, top - 1), peekLong(frame, top - 3)));
+                            break;
+                        case FCMPL:
+                            putInt(frame, top - 2, compareFloatLess(peekFloat(frame, top - 1), peekFloat(frame, top - 2)));
+                            break;
+                        case FCMPG:
+                            putInt(frame, top - 2, compareFloatGreater(peekFloat(frame, top - 1), peekFloat(frame, top - 2)));
+                            break;
+                        case DCMPL:
+                            putInt(frame, top - 4, compareDoubleLess(peekDouble(frame, top - 1), peekDouble(frame, top - 3)));
+                            break;
+                        case DCMPG:
+                            putInt(frame, top - 4, compareDoubleGreater(peekDouble(frame, top - 1), peekDouble(frame, top - 3)));
+                            break;
 
                         case IFEQ: // fall through
                         case IFNE: // fall through
@@ -808,7 +1020,7 @@
                             if (takeBranch(frame, top, curOpcode)) {
                                 int targetBCI = bs.readBranchDest(curBCI);
                                 CompilerAsserts.partialEvaluationConstant(targetBCI);
-                                checkBackEdge(curBCI, targetBCI);
+                                checkBackEdge(curBCI, targetBCI, top, curOpcode);
                                 if (instrument != null) {
                                     nextStatementIndex = instrument.getStatementIndexAfterJump(statementIndex, curBCI, targetBCI);
                                 }
@@ -823,7 +1035,7 @@
                             putReturnAddress(frame, top, bs.nextBCI(curBCI));
                             int targetBCI = bs.readBranchDest(curBCI);
                             CompilerAsserts.partialEvaluationConstant(targetBCI);
-                            checkBackEdge(curBCI, targetBCI);
+                            checkBackEdge(curBCI, targetBCI, top, curOpcode);
                             if (instrument != null) {
                                 nextStatementIndex = instrument.getStatementIndexAfterJump(statementIndex, curBCI, targetBCI);
                             }
@@ -846,7 +1058,7 @@
                                     CompilerAsserts.partialEvaluationConstant(jsr);
                                     targetBCI = jsr;
                                     CompilerAsserts.partialEvaluationConstant(targetBCI);
-                                    checkBackEdge(curBCI, targetBCI);
+                                    checkBackEdge(curBCI, targetBCI, top, curOpcode);
                                     if (instrument != null) {
                                         nextStatementIndex = instrument.getStatementIndexAfterJump(statementIndex, curBCI, targetBCI);
                                     }
@@ -859,7 +1071,7 @@
                             JSRbci[curBCI] = Arrays.copyOf(JSRbci[curBCI], JSRbci[curBCI].length + 1);
                             JSRbci[curBCI][JSRbci[curBCI].length - 1] = targetBCI;
                             CompilerAsserts.partialEvaluationConstant(targetBCI);
-                            checkBackEdge(curBCI, targetBCI);
+                            checkBackEdge(curBCI, targetBCI, top, curOpcode);
                             if (instrument != null) {
                                 nextStatementIndex = instrument.getStatementIndexAfterJump(statementIndex, curBCI, targetBCI);
                             }
@@ -884,7 +1096,7 @@
                                     targetBCI = switchHelper.defaultTarget(curBCI);
                                 }
                                 CompilerAsserts.partialEvaluationConstant(targetBCI);
-                                checkBackEdge(curBCI, targetBCI);
+                                checkBackEdge(curBCI, targetBCI, top, curOpcode);
                                 if (instrument != null) {
                                     nextStatementIndex = instrument.getStatementIndexAfterJump(statementIndex, curBCI, targetBCI);
                                 }
@@ -901,7 +1113,7 @@
                                     // Key found.
                                     int targetBCI = switchHelper.targetAt(curBCI, i - low);
                                     CompilerAsserts.partialEvaluationConstant(targetBCI);
-                                    checkBackEdge(curBCI, targetBCI);
+                                    checkBackEdge(curBCI, targetBCI, top, curOpcode);
                                     if (instrument != null) {
                                         nextStatementIndex = instrument.getStatementIndexAfterJump(statementIndex, curBCI, targetBCI);
                                     }
@@ -914,7 +1126,7 @@
                             // Key not found.
                             int targetBCI = switchHelper.defaultTarget(curBCI);
                             CompilerAsserts.partialEvaluationConstant(targetBCI);
-                            checkBackEdge(curBCI, targetBCI);
+                            checkBackEdge(curBCI, targetBCI, top, curOpcode);
                             if (instrument != null) {
                                 nextStatementIndex = instrument.getStatementIndexAfterJump(statementIndex, curBCI, targetBCI);
                             }
@@ -938,7 +1150,7 @@
                                     // Key found.
                                     int targetBCI = curBCI + switchHelper.offsetAt(curBCI, mid);
                                     CompilerAsserts.partialEvaluationConstant(targetBCI);
-                                    checkBackEdge(curBCI, targetBCI);
+                                    checkBackEdge(curBCI, targetBCI, top, curOpcode);
                                     if (instrument != null) {
                                         nextStatementIndex = instrument.getStatementIndexAfterJump(statementIndex, curBCI, targetBCI);
                                     }
@@ -951,7 +1163,7 @@
                             // Key not found.
                             int targetBCI = switchHelper.defaultTarget(curBCI);
                             CompilerAsserts.partialEvaluationConstant(targetBCI);
-                            checkBackEdge(curBCI, targetBCI);
+                            checkBackEdge(curBCI, targetBCI, top, curOpcode);
                             if (instrument != null) {
                                 nextStatementIndex = instrument.getStatementIndexAfterJump(statementIndex, curBCI, targetBCI);
                             }
@@ -962,60 +1174,88 @@
                         // @formatter:off
                         // Checkstyle: stop
                         case IRETURN:
-                            return notifyReturn(frame,  statementIndex, exitMethodAndReturn(peekInt(frame, top - 1)));
-                       case LRETURN:
-                            return notifyReturn(frame,  statementIndex, exitMethodAndReturnObject(peekLong(frame, top - 1)));
+                            return notifyReturn(frame, statementIndex, exitMethodAndReturn(peekInt(frame, top - 1)));
+                        case LRETURN:
+                            return notifyReturn(frame, statementIndex, exitMethodAndReturnObject(peekLong(frame, top - 1)));
                         case FRETURN:
-                            return notifyReturn(frame,  statementIndex, exitMethodAndReturnObject(peekFloat(frame, top - 1)));
+                            return notifyReturn(frame, statementIndex, exitMethodAndReturnObject(peekFloat(frame, top - 1)));
                         case DRETURN:
-                            return notifyReturn(frame,  statementIndex, exitMethodAndReturnObject(peekDouble(frame, top - 1)));
+                            return notifyReturn(frame, statementIndex, exitMethodAndReturnObject(peekDouble(frame, top - 1)));
                         case ARETURN:
-                             return notifyReturn(frame,  statementIndex, exitMethodAndReturnObject(peekObject(frame, top - 1)));
+                            return notifyReturn(frame, statementIndex, exitMethodAndReturnObject(peekObject(frame, top - 1)));
                         case RETURN:
-                            return notifyReturn(frame,  statementIndex, exitMethodAndReturn());
+                            return notifyReturn(frame, statementIndex, exitMethodAndReturn());
 
                         // TODO(peterssen): Order shuffled.
                         case GETSTATIC: // fall through
-                        case GETFIELD: top += getField(frame, top, resolveField(curOpcode, bs.readCPI(curBCI)), curOpcode); break;
+                        case GETFIELD:
+                            top += getField(frame, top, resolveField(curOpcode, bs.readCPI(curBCI)), curOpcode);
+                            break;
                         case PUTSTATIC: // fall through
-                        case PUTFIELD: top += putField(frame, top, resolveField(curOpcode, bs.readCPI(curBCI)), curOpcode); break;
+                        case PUTFIELD:
+                            top += putField(frame, top, resolveField(curOpcode, bs.readCPI(curBCI)), curOpcode);
+                            break;
 
                         case INVOKEVIRTUAL: // fall through
                         case INVOKESPECIAL: // fall through
                         case INVOKESTATIC: // fall through
-                        case INVOKEINTERFACE: top += quickenInvoke(frame, top, curBCI, curOpcode); break;
-
-                        case NEW: putObject(frame, top, InterpreterToVM.newObject(resolveType(curOpcode, bs.readCPI(curBCI)))); break;
-                        case NEWARRAY: putObject(frame, top - 1, InterpreterToVM.allocatePrimitiveArray(bs.readByte(curBCI), peekInt(frame, top - 1))); break;
-                        case ANEWARRAY: putObject(frame, top - 1, allocateArray(resolveType(curOpcode, bs.readCPI(curBCI)), peekInt(frame, top - 1))); break;
-                        case ARRAYLENGTH: putInt(frame, top - 1, InterpreterToVM.arrayLength(nullCheck(peekAndReleaseObject(frame, top - 1)))); break;
+                        case INVOKEINTERFACE:
+                            top += quickenInvoke(frame, top, curBCI, curOpcode);
+                            break;
+
+                        case NEW:
+                            putObject(frame, top, InterpreterToVM.newObject(resolveType(curOpcode, bs.readCPI(curBCI))));
+                            break;
+                        case NEWARRAY:
+                            putObject(frame, top - 1, InterpreterToVM.allocatePrimitiveArray(bs.readByte(curBCI), peekInt(frame, top - 1)));
+                            break;
+                        case ANEWARRAY:
+                            putObject(frame, top - 1, allocateArray(resolveType(curOpcode, bs.readCPI(curBCI)), peekInt(frame, top - 1)));
+                            break;
+                        case ARRAYLENGTH:
+                            putInt(frame, top - 1, InterpreterToVM.arrayLength(nullCheck(peekAndReleaseObject(frame, top - 1))));
+                            break;
 
                         case ATHROW:
                             throw new EspressoException(nullCheck(peekAndReleaseObject(frame, top - 1)));
 
-                        case CHECKCAST: top += quickenCheckCast(frame, top, curBCI, curOpcode); break;
-                        case INSTANCEOF: top += quickenInstanceOf(frame, top, curBCI, curOpcode); break;
-
-                        case MONITORENTER: monitorEnter(frame, nullCheck(peekAndReleaseObject(frame, top - 1))); break;
-                        case MONITOREXIT: monitorExit(frame, nullCheck(peekAndReleaseObject(frame, top - 1))); break;
+                        case CHECKCAST:
+                            top += quickenCheckCast(frame, top, curBCI, curOpcode);
+                            break;
+                        case INSTANCEOF:
+                            top += quickenInstanceOf(frame, top, curBCI, curOpcode);
+                            break;
+
+                        case MONITORENTER:
+                            monitorEnter(frame, nullCheck(peekAndReleaseObject(frame, top - 1)));
+                            break;
+                        case MONITOREXIT:
+                            monitorExit(frame, nullCheck(peekAndReleaseObject(frame, top - 1)));
+                            break;
 
                         case WIDE:
                             CompilerAsserts.neverPartOfCompilation();
                             throw EspressoError.shouldNotReachHere("BytecodeStream.currentBC() should never return this bytecode.");
-                        case MULTIANEWARRAY: top += allocateMultiArray(frame, top, resolveType(curOpcode, bs.readCPI(curBCI)), bs.readUByte(curBCI + 3)); break;
+                        case MULTIANEWARRAY:
+                            top += allocateMultiArray(frame, top, resolveType(curOpcode, bs.readCPI(curBCI)), bs.readUByte(curBCI + 3));
+                            break;
 
                         case BREAKPOINT:
                             CompilerAsserts.neverPartOfCompilation();
                             throw EspressoError.unimplemented(Bytecodes.nameOf(curOpcode) + " not supported.");
 
-                        case INVOKEDYNAMIC: top += quickenInvokeDynamic(frame, top, curBCI, curOpcode); break;
-
-                        case QUICK: top += nodes[bs.readCPI(curBCI)].execute(frame); break;
+                        case INVOKEDYNAMIC:
+                            top += quickenInvokeDynamic(frame, top, curBCI, curOpcode);
+                            break;
+
+                        case QUICK:
+                            top += nodes[bs.readCPI(curBCI)].execute(frame);
+                            break;
 
                         default:
                             CompilerAsserts.neverPartOfCompilation();
                             throw EspressoError.shouldNotReachHere(Bytecodes.nameOf(curOpcode));
-                       }
+                    }
 
                     // @formatter:on
                     // Checkstyle: resume
@@ -1113,30 +1353,30 @@
                         }
                     }
                 }
+
                 if (handler != null) {
                     top = 0;
                     if (e.isUnwinding(getMeta())) {
                         e.addStackFrame(getMethod(), curBCI, getMeta());
                         InterpreterToVM.fillInStackTrace(e.getException(), true, getMeta());
                     }
-                    putObject(frame, 0, exceptionToHandle);
+                    putObject(frame, 0, e.getException());
                     top++;
                     int targetBCI = handler.getHandlerBCI();
-<<<<<<< HEAD
-                    checkBackEdge(curBCI, targetBCI);
+                    checkBackEdge(curBCI, targetBCI, top, NOP);
                     if (instrument != null) {
                         nextStatementIndex = instrument.getStatementIndexAfterJump(statementIndex, curBCI, targetBCI);
-=======
-                    checkBackEdge(curBCI, targetBCI, top, NOP);
+                    }
                     curBCI = targetBCI;
                     if (DEBUG_CATCH) {
                         reportCatch(e, curBCI, this);
->>>>>>> 6a4e612f
                     }
-                    curBCI = targetBCI;
-                    continue loop;
+                    continue loop; // skip bs.next()
                 } else {
-                    throw new EspressoException(exceptionToHandle);
+                    if (e.isUnwinding(getMeta())) {
+                        e.addStackFrame(getMethod(), curBCI, getMeta());
+                    }
+                    throw e;
                 }
             } catch (VirtualMachineError e) {
                 // TODO(peterssen): Host should not throw invalid VME (not in the boot classpath).
@@ -1165,7 +1405,7 @@
                     putObject(frame, 0, exceptionToHandle);
                     top++;
                     int targetBCI = handler.getHandlerBCI();
-                    checkBackEdge(curBCI, targetBCI);
+                    checkBackEdge(curBCI, targetBCI, top, NOP);
                     if (instrument != null) {
                         nextStatementIndex = instrument.getStatementIndexAfterJump(statementIndex, curBCI, targetBCI);
                     }
@@ -1320,19 +1560,15 @@
         // Checkstyle: resume
     }
 
-<<<<<<< HEAD
-    private void checkBackEdge(int curBCI, int targetBCI) {
-        if (targetBCI < curBCI) {
-=======
     private int checkBackEdge(int curBCI, int targetBCI, int top, int opCode) {
         int newTop = top + Bytecodes.stackEffectOf(opCode);
         if (targetBCI <= curBCI) {
             checkStopping(curBCI, targetBCI);
->>>>>>> 6a4e612f
             if (CompilerDirectives.inInterpreter()) {
                 LoopNode.reportLoopCount(this, 1);
             }
         }
+        return newTop;
     }
 
     private void checkStopping(int curBCI, int targetBCI) {
@@ -1750,15 +1986,9 @@
             invoke = new MethodHandleInvokeNode(resolutionSeed, top, curBCI);
         } else if (opCode == INVOKEINTERFACE && resolutionSeed.getITableIndex() < 0) {
             // Can happen in old classfiles that calls j.l.Object on interfaces.
-<<<<<<< HEAD
             invoke = InvokeVirtualNodeGen.create(resolutionSeed, top, curBCI);
         } else if (opCode == INVOKEVIRTUAL && (resolutionSeed.isFinalFlagSet() || resolutionSeed.getDeclaringKlass().isFinalFlagSet() || resolutionSeed.isPrivate())) {
             invoke = new InvokeSpecialNode(resolutionSeed, top, curBCI);
-=======
-            invoke = InvokeVirtualNodeGen.create(resolutionSeed);
-        } else if (opCode == INVOKEVIRTUAL && (resolutionSeed.isFinalFlagSet() || resolutionSeed.getDeclaringKlass().isFinalFlagSet() || resolutionSeed.isPrivate())) {
-            invoke = new InvokeSpecialNode(resolutionSeed);
->>>>>>> 6a4e612f
         } else {
             // @formatter:off
             // Checkstyle: stop
