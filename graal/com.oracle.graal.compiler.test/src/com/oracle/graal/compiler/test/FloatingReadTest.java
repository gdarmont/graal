--- conflicted
+++ resolved
@@ -59,11 +59,7 @@
             public void run() {
                 StructuredGraph graph = parse(snippet);
                 PhaseContext context = new PhaseContext(runtime(), new Assumptions(false), replacements);
-<<<<<<< HEAD
-                new LoweringPhase(LoweringType.BEFORE_GUARDS, new CanonicalizerPhase(true)).apply(graph, context);
-=======
-                new LoweringPhase().apply(graph, context);
->>>>>>> 3c206aba
+                new LoweringPhase(new CanonicalizerPhase(true)).apply(graph, context);
                 new FloatingReadPhase().apply(graph);
 
                 ReturnNode returnNode = null;
