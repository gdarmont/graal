/*
 * Copyright (c) 2014, 2016, Oracle and/or its affiliates. All rights reserved.
 * DO NOT ALTER OR REMOVE COPYRIGHT NOTICES OR THIS FILE HEADER.
 *
 * This code is free software; you can redistribute it and/or modify it
 * under the terms of the GNU General Public License version 2 only, as
 * published by the Free Software Foundation.
 *
 * This code is distributed in the hope that it will be useful, but WITHOUT
 * ANY WARRANTY; without even the implied warranty of MERCHANTABILITY or
 * FITNESS FOR A PARTICULAR PURPOSE.  See the GNU General Public License
 * version 2 for more details (a copy is included in the LICENSE file that
 * accompanied this code).
 *
 * You should have received a copy of the GNU General Public License version
 * 2 along with this work; if not, write to the Free Software Foundation,
 * Inc., 51 Franklin St, Fifth Floor, Boston, MA 02110-1301 USA.
 *
 * Please contact Oracle, 500 Oracle Parkway, Redwood Shores, CA 94065 USA
 * or visit www.oracle.com if you need additional information or have any
 * questions.
 */
package org.graalvm.compiler.core.test;

import static org.graalvm.compiler.debug.DelegatingDebugConfig.Feature.INTERCEPT;

import java.io.File;
import java.io.IOException;
import java.io.PrintWriter;
import java.io.StringWriter;
import java.lang.reflect.Method;
import java.lang.reflect.Modifier;
import java.util.ArrayList;
import java.util.Collections;
import java.util.Enumeration;
import java.util.List;
import java.util.concurrent.LinkedBlockingQueue;
import java.util.concurrent.ThreadPoolExecutor;
import java.util.concurrent.TimeUnit;
import java.util.zip.ZipEntry;
import java.util.zip.ZipFile;

import org.graalvm.compiler.api.test.Graal;
import org.graalvm.compiler.bytecode.BridgeMethodUtils;
import org.graalvm.compiler.core.CompilerThreadFactory;
import org.graalvm.compiler.core.CompilerThreadFactory.DebugConfigAccess;
import org.graalvm.compiler.core.common.LIRKind;
import org.graalvm.compiler.core.common.LocationIdentity;
import org.graalvm.compiler.core.common.type.ArithmeticOpTable;
import org.graalvm.compiler.debug.Debug;
import org.graalvm.compiler.debug.DebugConfigScope;
import org.graalvm.compiler.debug.DebugEnvironment;
import org.graalvm.compiler.debug.DelegatingDebugConfig;
import org.graalvm.compiler.debug.GraalDebugConfig;
import org.graalvm.compiler.graph.Node;
import org.graalvm.compiler.graph.NodeClass;
import org.graalvm.compiler.java.GraphBuilderPhase;
import org.graalvm.compiler.nodeinfo.NodeInfo;
import org.graalvm.compiler.nodes.PhiNode;
import org.graalvm.compiler.nodes.StructuredGraph;
import org.graalvm.compiler.nodes.graphbuilderconf.GraphBuilderConfiguration;
import org.graalvm.compiler.nodes.graphbuilderconf.GraphBuilderConfiguration.Plugins;
import org.graalvm.compiler.nodes.graphbuilderconf.InvocationPlugins;
import org.graalvm.compiler.phases.OptimisticOptimizations;
import org.graalvm.compiler.phases.PhaseSuite;
import org.graalvm.compiler.phases.VerifyPhase;
import org.graalvm.compiler.phases.VerifyPhase.VerificationError;
import org.graalvm.compiler.phases.tiers.HighTierContext;
import org.graalvm.compiler.phases.util.Providers;
import org.graalvm.compiler.phases.verify.VerifyBailoutUsage;
import org.graalvm.compiler.phases.verify.VerifyCallerSensitiveMethods;
import org.graalvm.compiler.phases.verify.VerifyDebugUsage;
import org.graalvm.compiler.phases.verify.VerifyUpdateUsages;
import org.graalvm.compiler.phases.verify.VerifyUsageWithEquals;
import org.graalvm.compiler.phases.verify.VerifyVirtualizableUsage;
import org.graalvm.compiler.runtime.RuntimeProvider;
import org.graalvm.compiler.test.GraalTest;
import org.junit.Assert;
import org.junit.Assume;
import org.junit.Test;

import jdk.vm.ci.code.BailoutException;
import jdk.vm.ci.code.Register;
import jdk.vm.ci.code.Register.RegisterCategory;
import jdk.vm.ci.meta.JavaField;
import jdk.vm.ci.meta.JavaMethod;
import jdk.vm.ci.meta.JavaType;
import jdk.vm.ci.meta.MetaAccessProvider;
import jdk.vm.ci.meta.ResolvedJavaMethod;
import jdk.vm.ci.meta.ResolvedJavaType;
import jdk.vm.ci.meta.Value;

/**
 * Checks that all classes in *graal*.jar and *jvmci*.jar entries on the boot class path comply with
 * global invariants such as using {@link Object#equals(Object)} to compare certain types instead of
 * identity comparisons.
 */
public class CheckGraalInvariants extends GraalTest {

    private static boolean shouldVerifyEquals(ResolvedJavaMethod m) {
        if (m.getName().equals("identityEquals")) {
            ResolvedJavaType c = m.getDeclaringClass();
            if (c.getName().equals("Ljdk/vm/ci/meta/AbstractValue;") || c.getName().equals("jdk/vm/ci/meta/Value")) {
                return false;
            }
        }

        return true;
    }

    private static boolean shouldProcess(String classpathEntry) {
        if (classpathEntry.endsWith(".jar")) {
            String name = new File(classpathEntry).getName();
            return name.contains("jvmci") || name.contains("graal") || name.contains("jdk.vm.compiler");
        }
        return false;
    }

    @Test
    @SuppressWarnings("try")
    public void test() {
        RuntimeProvider rt = Graal.getRequiredCapability(RuntimeProvider.class);
        Providers providers = rt.getHostBackend().getProviders();
        MetaAccessProvider metaAccess = providers.getMetaAccess();

        PhaseSuite<HighTierContext> graphBuilderSuite = new PhaseSuite<>();
        Plugins plugins = new Plugins(new InvocationPlugins(metaAccess));
        GraphBuilderConfiguration config = GraphBuilderConfiguration.getDefault(plugins).withEagerResolving(true);
        graphBuilderSuite.appendPhase(new GraphBuilderPhase(config));
        HighTierContext context = new HighTierContext(providers, graphBuilderSuite, OptimisticOptimizations.NONE);

        Assume.assumeTrue(VerifyPhase.class.desiredAssertionStatus());

        String bootclasspath;
        if (Java8OrEarlier) {
            bootclasspath = System.getProperty("sun.boot.class.path");
        } else {
            bootclasspath = System.getProperty("jdk.module.path") + File.pathSeparatorChar + System.getProperty("jdk.module.upgrade.path");
        }
        Assert.assertNotNull("Cannot find boot class path", bootclasspath);

        final List<String> classNames = new ArrayList<>();
        for (String path : bootclasspath.split(File.pathSeparator)) {
            if (shouldProcess(path)) {
                try {
                    final ZipFile zipFile = new ZipFile(new File(path));
                    for (final Enumeration<? extends ZipEntry> entry = zipFile.entries(); entry.hasMoreElements();) {
                        final ZipEntry zipEntry = entry.nextElement();
                        String name = zipEntry.getName();
                        if (name.endsWith(".class")) {
                            String className = name.substring(0, name.length() - ".class".length()).replace('/', '.');
                            classNames.add(className);
                        }
                    }
                } catch (IOException ex) {
                    Assert.fail(ex.toString());
                }
            }
        }
        Assert.assertFalse("Could not find graal jars on boot class path: " + bootclasspath, classNames.isEmpty());

        // Allows a subset of methods to be checked through use of a system property
        String property = System.getProperty(CheckGraalInvariants.class.getName() + ".filters");
        String[] filters = property == null ? null : property.split(",");

        CompilerThreadFactory factory = new CompilerThreadFactory("CheckInvariantsThread", new DebugConfigAccess() {
            @Override
            public GraalDebugConfig getDebugConfig() {
                return DebugEnvironment.ensureInitialized();
            }
        });
        int availableProcessors = Runtime.getRuntime().availableProcessors();
        ThreadPoolExecutor executor = new ThreadPoolExecutor(availableProcessors, availableProcessors, 0L, TimeUnit.MILLISECONDS, new LinkedBlockingQueue<Runnable>(), factory);

        List<String> errors = Collections.synchronizedList(new ArrayList<>());
<<<<<<< HEAD
        // Order outer classes before the inner classes
        classNames.sort((String a, String b) -> a.compareTo(b));
        // Initialize classes in single thread to avoid deadlocking issues during initialization
        List<Class<?>> classes = initializeClasses(classNames);
        for (Class<?> c : classes) {
            String className = c.getName();
            executor.execute(() -> {
                try {
                    checkClass(c, metaAccess);
                } catch (Throwable e) {
                    errors.add(String.format("Error while checking %s:%n%s", className, printStackTraceToString(e)));
                }
            });

            for (Method m : c.getDeclaredMethods()) {
                if (Modifier.isNative(m.getModifiers()) || Modifier.isAbstract(m.getModifiers())) {
                    // ignore
                } else {
                    String methodName = className + "." + m.getName();
                    if (matches(filters, methodName)) {
                        executor.execute(() -> {
                            ResolvedJavaMethod method = metaAccess.lookupJavaMethod(m);
                            StructuredGraph graph = new StructuredGraph.Builder().method(method).build();
                            try (DebugConfigScope s = Debug.setConfig(new DelegatingDebugConfig().disable(INTERCEPT)); Debug.Scope ds = Debug.scope("CheckingGraph", graph, method)) {
                                graphBuilderSuite.apply(graph, context);
                                // update phi stamps
                                graph.getNodes().filter(PhiNode.class).forEach(PhiNode::inferStamp);
                                checkGraph(context, graph);
                            } catch (VerificationError e) {
                                errors.add(e.getMessage());
                            } catch (LinkageError e) {
                                // suppress linkages errors resulting from eager resolution
                            } catch (BailoutException e) {
                                // Graal bail outs on certain patterns in Java bytecode (e.g.,
                                // unbalanced monitors introduced by jacoco).
                            } catch (Throwable e) {
                                errors.add(String.format("Error while checking %s:%n%s", methodName, printStackTraceToString(e)));
                            }
                        });
=======

        for (Method m : BadUsageWithEquals.class.getDeclaredMethods()) {
            ResolvedJavaMethod method = metaAccess.lookupJavaMethod(m);
            StructuredGraph graph = new StructuredGraph(method, AllowAssumptions.YES, INVALID_COMPILATION_ID);
            try (DebugConfigScope s = Debug.setConfig(new DelegatingDebugConfig().disable(INTERCEPT)); Debug.Scope ds = Debug.scope("CheckingGraph", graph, method)) {
                graphBuilderSuite.apply(graph, context);
                // update phi stamps
                graph.getNodes().filter(PhiNode.class).forEach(PhiNode::inferStamp);
                checkGraph(context, graph);
                errors.add(String.format("Expected error while checking %s", m));
            } catch (VerificationError e) {
                // expected!
            } catch (Throwable e) {
                errors.add(String.format("Error while checking %s:%n%s", m, printStackTraceToString(e)));
            }
        }
        if (errors.isEmpty()) {
            // Order outer classes before the inner classes
            classNames.sort((String a, String b) -> a.compareTo(b));
            // Initialize classes in single thread to avoid deadlocking issues during initialization
            List<Class<?>> classes = initializeClasses(classNames);
            for (Class<?> c : classes) {
                String className = c.getName();
                executor.execute(() -> {
                    try {
                        checkClass(c, metaAccess);
                    } catch (Throwable e) {
                        errors.add(String.format("Error while checking %s:%n%s", className, printStackTraceToString(e)));
                    }
                });

                for (Method m : c.getDeclaredMethods()) {
                    if (Modifier.isNative(m.getModifiers()) || Modifier.isAbstract(m.getModifiers())) {
                        // ignore
                    } else {
                        String methodName = className + "." + m.getName();
                        if (matches(filters, methodName)) {
                            executor.execute(() -> {
                                ResolvedJavaMethod method = metaAccess.lookupJavaMethod(m);
                                String st = method.format("%H.%n");
                                if (st.equals("org.graalvm.compiler.core.common.spi.JavaConstantFieldProvider.isStableField")) {
                                    System.console();
                                }
                                StructuredGraph graph = new StructuredGraph(method, AllowAssumptions.NO, INVALID_COMPILATION_ID);
                                try (DebugConfigScope s = Debug.setConfig(new DelegatingDebugConfig().disable(INTERCEPT)); Debug.Scope ds = Debug.scope("CheckingGraph", graph, method)) {
                                    graphBuilderSuite.apply(graph, context);
                                    // update phi stamps
                                    graph.getNodes().filter(PhiNode.class).forEach(PhiNode::inferStamp);
                                    checkGraph(context, graph);
                                } catch (VerificationError e) {
                                    errors.add(e.getMessage());
                                } catch (LinkageError e) {
                                    // suppress linkages errors resulting from eager resolution
                                } catch (BailoutException e) {
                                    // Graal bail outs on certain patterns in Java bytecode (e.g.,
                                    // unbalanced monitors introduced by jacoco).
                                } catch (Throwable e) {
                                    errors.add(String.format("Error while checking %s:%n%s", methodName, printStackTraceToString(e)));
                                }
                            });
                        }
>>>>>>> 39ed5ab6
                    }
                }
            }
            executor.shutdown();
            try {
                executor.awaitTermination(1, TimeUnit.HOURS);
            } catch (InterruptedException e1) {
                throw new RuntimeException(e1);
            }
        }
        if (!errors.isEmpty()) {
            StringBuilder msg = new StringBuilder();
            String nl = String.format("%n");
            for (String e : errors) {
                if (msg.length() != 0) {
                    msg.append(nl);
                }
                msg.append(e);
            }
            Assert.fail(msg.toString());
        }
    }

    private static List<Class<?>> initializeClasses(List<String> classNames) {
        List<Class<?>> classes = new ArrayList<>(classNames.size());
        for (String className : classNames) {
            if (className.equals("module-info")) {
                continue;
            }
            try {
                Class<?> c = Class.forName(className, true, CheckGraalInvariants.class.getClassLoader());
                classes.add(c);
            } catch (ClassNotFoundException e) {
                e.printStackTrace();
            }
        }
        return classes;
    }

    /**
     * @param metaAccess
     */
    private static void checkClass(Class<?> c, MetaAccessProvider metaAccess) {
        if (Node.class.isAssignableFrom(c)) {
            if (c.getAnnotation(NodeInfo.class) == null) {
                throw new AssertionError(String.format("Node subclass %s requires %s annotation", c.getName(), NodeClass.class.getSimpleName()));
            }
        }
    }

    /**
     * Checks the invariants for a single graph.
     */
    private static void checkGraph(HighTierContext context, StructuredGraph graph) {
        if (shouldVerifyEquals(graph.method())) {
            // If you add a new type to test here, be sure to add appropriate
            // methods to the BadUsageWithEquals class below
            new VerifyUsageWithEquals(Value.class).apply(graph, context);
            new VerifyUsageWithEquals(Register.class).apply(graph, context);
            new VerifyUsageWithEquals(RegisterCategory.class).apply(graph, context);
            new VerifyUsageWithEquals(JavaType.class).apply(graph, context);
            new VerifyUsageWithEquals(JavaMethod.class).apply(graph, context);
            new VerifyUsageWithEquals(JavaField.class).apply(graph, context);
            new VerifyUsageWithEquals(LocationIdentity.class).apply(graph, context);
            new VerifyUsageWithEquals(LIRKind.class).apply(graph, context);
            new VerifyUsageWithEquals(ArithmeticOpTable.class).apply(graph, context);
            new VerifyUsageWithEquals(ArithmeticOpTable.Op.class).apply(graph, context);
        }
        new VerifyDebugUsage().apply(graph, context);
        new VerifyCallerSensitiveMethods().apply(graph, context);
        new VerifyVirtualizableUsage().apply(graph, context);
        new VerifyUpdateUsages().apply(graph, context);
        new VerifyBailoutUsage().apply(graph, context);
        if (graph.method().isBridge()) {
            BridgeMethodUtils.getBridgedMethod(graph.method());
        }
    }

    private static boolean matches(String[] filters, String s) {
        if (filters == null || filters.length == 0) {
            return true;
        }
        for (String filter : filters) {
            if (s.contains(filter)) {
                return true;
            }
        }
        return false;
    }

    private static String printStackTraceToString(Throwable t) {
        StringWriter sw = new StringWriter();
        t.printStackTrace(new PrintWriter(sw));
        return sw.toString();
    }

    static class BadUsageWithEquals {
        Value aValue;
        Register aRegister;
        RegisterCategory aRegisterCategory;
        JavaType aJavaType;
        JavaField aJavaField;
        JavaMethod aJavaMethod;
        LocationIdentity aLocationIdentity;
        LIRKind aLIRKind;
        ArithmeticOpTable anArithmeticOpTable;
        ArithmeticOpTable.Op anArithmeticOpTableOp;

        static Value aStaticValue;
        static Register aStaticRegister;
        static RegisterCategory aStaticRegisterCategory;
        static JavaType aStaticJavaType;
        static JavaField aStaticJavaField;
        static JavaMethod aStaticJavaMethod;
        static LocationIdentity aStaticLocationIdentity;
        static LIRKind aStaticLIRKind;
        static ArithmeticOpTable aStaticArithmeticOpTable;
        static ArithmeticOpTable.Op aStaticArithmeticOpTableOp;

        boolean test01(Value f) {
            return aValue == f;
        }

        boolean test02(Register f) {
            return aRegister == f;
        }

        boolean test03(RegisterCategory f) {
            return aRegisterCategory == f;
        }

        boolean test04(JavaType f) {
            return aJavaType == f;
        }

        boolean test05(JavaField f) {
            return aJavaField == f;
        }

        boolean test06(JavaMethod f) {
            return aJavaMethod == f;
        }

        boolean test07(LocationIdentity f) {
            return aLocationIdentity == f;
        }

        boolean test08(LIRKind f) {
            return aLIRKind == f;
        }

        boolean test09(ArithmeticOpTable f) {
            return anArithmeticOpTable == f;
        }

        boolean test10(ArithmeticOpTable.Op f) {
            return anArithmeticOpTableOp == f;
        }

        boolean test12(Value f) {
            return aStaticValue == f;
        }

        boolean test13(Register f) {
            return aStaticRegister == f;
        }

        boolean test14(RegisterCategory f) {
            return aStaticRegisterCategory == f;
        }

        boolean test15(JavaType f) {
            return aStaticJavaType == f;
        }

        boolean test16(JavaField f) {
            return aStaticJavaField == f;
        }

        boolean test17(JavaMethod f) {
            return aStaticJavaMethod == f;
        }

        boolean test18(LocationIdentity f) {
            return aStaticLocationIdentity == f;
        }

        boolean test19(LIRKind f) {
            return aStaticLIRKind == f;
        }

        boolean test20(ArithmeticOpTable f) {
            return aStaticArithmeticOpTable == f;
        }

        boolean test21(ArithmeticOpTable.Op f) {
            return aStaticArithmeticOpTableOp == f;
        }
    }
}<|MERGE_RESOLUTION|>--- conflicted
+++ resolved
@@ -58,6 +58,7 @@
 import org.graalvm.compiler.nodeinfo.NodeInfo;
 import org.graalvm.compiler.nodes.PhiNode;
 import org.graalvm.compiler.nodes.StructuredGraph;
+import org.graalvm.compiler.nodes.StructuredGraph.AllowAssumptions;
 import org.graalvm.compiler.nodes.graphbuilderconf.GraphBuilderConfiguration;
 import org.graalvm.compiler.nodes.graphbuilderconf.GraphBuilderConfiguration.Plugins;
 import org.graalvm.compiler.nodes.graphbuilderconf.InvocationPlugins;
@@ -173,51 +174,10 @@
         ThreadPoolExecutor executor = new ThreadPoolExecutor(availableProcessors, availableProcessors, 0L, TimeUnit.MILLISECONDS, new LinkedBlockingQueue<Runnable>(), factory);
 
         List<String> errors = Collections.synchronizedList(new ArrayList<>());
-<<<<<<< HEAD
-        // Order outer classes before the inner classes
-        classNames.sort((String a, String b) -> a.compareTo(b));
-        // Initialize classes in single thread to avoid deadlocking issues during initialization
-        List<Class<?>> classes = initializeClasses(classNames);
-        for (Class<?> c : classes) {
-            String className = c.getName();
-            executor.execute(() -> {
-                try {
-                    checkClass(c, metaAccess);
-                } catch (Throwable e) {
-                    errors.add(String.format("Error while checking %s:%n%s", className, printStackTraceToString(e)));
-                }
-            });
-
-            for (Method m : c.getDeclaredMethods()) {
-                if (Modifier.isNative(m.getModifiers()) || Modifier.isAbstract(m.getModifiers())) {
-                    // ignore
-                } else {
-                    String methodName = className + "." + m.getName();
-                    if (matches(filters, methodName)) {
-                        executor.execute(() -> {
-                            ResolvedJavaMethod method = metaAccess.lookupJavaMethod(m);
-                            StructuredGraph graph = new StructuredGraph.Builder().method(method).build();
-                            try (DebugConfigScope s = Debug.setConfig(new DelegatingDebugConfig().disable(INTERCEPT)); Debug.Scope ds = Debug.scope("CheckingGraph", graph, method)) {
-                                graphBuilderSuite.apply(graph, context);
-                                // update phi stamps
-                                graph.getNodes().filter(PhiNode.class).forEach(PhiNode::inferStamp);
-                                checkGraph(context, graph);
-                            } catch (VerificationError e) {
-                                errors.add(e.getMessage());
-                            } catch (LinkageError e) {
-                                // suppress linkages errors resulting from eager resolution
-                            } catch (BailoutException e) {
-                                // Graal bail outs on certain patterns in Java bytecode (e.g.,
-                                // unbalanced monitors introduced by jacoco).
-                            } catch (Throwable e) {
-                                errors.add(String.format("Error while checking %s:%n%s", methodName, printStackTraceToString(e)));
-                            }
-                        });
-=======
 
         for (Method m : BadUsageWithEquals.class.getDeclaredMethods()) {
             ResolvedJavaMethod method = metaAccess.lookupJavaMethod(m);
-            StructuredGraph graph = new StructuredGraph(method, AllowAssumptions.YES, INVALID_COMPILATION_ID);
+            StructuredGraph graph = new StructuredGraph.Builder(AllowAssumptions.YES).method(method).build();
             try (DebugConfigScope s = Debug.setConfig(new DelegatingDebugConfig().disable(INTERCEPT)); Debug.Scope ds = Debug.scope("CheckingGraph", graph, method)) {
                 graphBuilderSuite.apply(graph, context);
                 // update phi stamps
@@ -253,11 +213,7 @@
                         if (matches(filters, methodName)) {
                             executor.execute(() -> {
                                 ResolvedJavaMethod method = metaAccess.lookupJavaMethod(m);
-                                String st = method.format("%H.%n");
-                                if (st.equals("org.graalvm.compiler.core.common.spi.JavaConstantFieldProvider.isStableField")) {
-                                    System.console();
-                                }
-                                StructuredGraph graph = new StructuredGraph(method, AllowAssumptions.NO, INVALID_COMPILATION_ID);
+                                StructuredGraph graph = new StructuredGraph.Builder().method(method).build();
                                 try (DebugConfigScope s = Debug.setConfig(new DelegatingDebugConfig().disable(INTERCEPT)); Debug.Scope ds = Debug.scope("CheckingGraph", graph, method)) {
                                     graphBuilderSuite.apply(graph, context);
                                     // update phi stamps
@@ -275,7 +231,6 @@
                                 }
                             });
                         }
->>>>>>> 39ed5ab6
                     }
                 }
             }
